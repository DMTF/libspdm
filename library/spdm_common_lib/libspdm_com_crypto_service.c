--- conflicted
+++ resolved
@@ -1132,7 +1132,6 @@
         }
     }
 #else
-<<<<<<< HEAD
     if (slot_id == 0xFF) {
         if (is_requester) {
             result = libspdm_asym_get_public_key_from_der(
@@ -1144,15 +1143,6 @@
                 return false;
             }
 
-=======
-    slot_id = spdm_context->connection_info.peer_used_cert_chain_slot_id;
-    LIBSPDM_ASSERT(slot_id < SPDM_MAX_SLOT_COUNT);
-    if (is_requester) {
-        if (spdm_context->connection_info.peer_used_cert_chain[slot_id].leaf_cert_public_key !=
-            NULL) {
-            context =
-                spdm_context->connection_info.peer_used_cert_chain[slot_id].leaf_cert_public_key;
->>>>>>> 22bca7c1
             result = libspdm_asym_verify_hash(
                 spdm_context->connection_info.version, SPDM_CHALLENGE_AUTH,
                 spdm_context->connection_info.algorithm.base_asym_algo,
