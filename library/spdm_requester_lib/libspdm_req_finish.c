--- conflicted
+++ resolved
@@ -423,16 +423,7 @@
     }
 #endif
 
-<<<<<<< HEAD
     if (session_info->mut_auth_requested && (req_slot_id_param != 0xFF)) {
-=======
-    if (req_slot_id_param == 0xFF) {
-        req_slot_id_param = spdm_context->local_context.provisioned_slot_id;
-    }
-
-    if (session_info->mut_auth_requested) {
-        LIBSPDM_ASSERT(req_slot_id_param < SPDM_MAX_SLOT_COUNT);
->>>>>>> 22bca7c1
         spdm_context->connection_info.local_used_cert_chain_buffer =
             spdm_context->local_context.local_cert_chain_provision[req_slot_id_param];
         spdm_context->connection_info.local_used_cert_chain_buffer_size =
