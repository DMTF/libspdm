/**
 *  Copyright Notice:
 *  Copyright 2021 DMTF. All rights reserved.
 *  License: BSD 3-Clause License. For full text see link: https://github.com/DMTF/libspdm/blob/main/LICENSE.md
 **/

#include "internal/libspdm_requester_lib.h"

#if LIBSPDM_ENABLE_CAPABILITY_CERT_CAP

#pragma pack(1)
typedef struct {
    spdm_message_header_t header;
    uint16_t portion_length;
    uint16_t remainder_length;
    uint8_t cert_chain[LIBSPDM_MAX_CERT_CHAIN_BLOCK_LEN];
} libspdm_certificate_response_max_t;
#pragma pack()

/**
 * This function sends GET_CERTIFICATE
 * to get certificate chain in one slot from device.
 *
 * This function verify the integrity of the certificate chain.
 * root_hash -> Root certificate -> Intermediate certificate -> Leaf certificate.
 *
 * If the peer root certificate hash is deployed,
 * this function also verifies the digest with the root hash in the certificate chain.
 *
 * @param  spdm_context                  A pointer to the SPDM context.
 * @param  slot_id                      The number of slot for the certificate chain.
 * @param  length                       length parameter in the get_certificate message (limited by LIBSPDM_MAX_CERT_CHAIN_BLOCK_LEN).
 * @param  cert_chain_size                On input, indicate the size in bytes of the destination buffer to store the digest buffer.
 *                                     On output, indicate the size in bytes of the certificate chain.
 * @param  cert_chain                    A pointer to a destination buffer to store the certificate chain.
 * @param  trust_anchor                  A buffer to hold the trust_anchor which is used to validate the peer certificate, if not NULL.
 * @param  trust_anchor_size             A buffer to hold the trust_anchor_size, if not NULL.
 *
 * @retval RETURN_SUCCESS               The certificate chain is got successfully.
 * @retval RETURN_DEVICE_ERROR          A device error occurs when communicates with the device.
 * @retval RETURN_SECURITY_VIOLATION    Any verification fails.
 **/
<<<<<<< HEAD
libspdm_return_t libspdm_try_get_certificate(void *context, uint8_t slot_id,
                                             uint16_t length,
                                             uintn *cert_chain_size,
                                             void *cert_chain,
                                             void **trust_anchor,
                                             uintn *trust_anchor_size)
=======
return_status libspdm_try_get_certificate(void *context, uint8_t slot_id,
                                          uint16_t length,
                                          size_t *cert_chain_size,
                                          void *cert_chain,
                                          void **trust_anchor,
                                          size_t *trust_anchor_size)
>>>>>>> 11797e38
{
    bool result;
    libspdm_return_t status;
    spdm_get_certificate_request_t *spdm_request;
    size_t spdm_request_size;
    libspdm_certificate_response_max_t *spdm_response;
    size_t spdm_response_size;
    libspdm_large_managed_buffer_t certificate_chain_buffer;
    libspdm_context_t *spdm_context;
    uint16_t total_responder_cert_chain_buffer_length;
    size_t cert_chain_capacity;
    uint16_t remainder_length;
    uint8_t *message;
    size_t message_size;
    size_t transport_header_size;

    LIBSPDM_ASSERT(slot_id < SPDM_MAX_SLOT_COUNT);

    spdm_context = context;
    if (!libspdm_is_capabilities_flag_supported(
            spdm_context, true, 0,
            SPDM_GET_CAPABILITIES_RESPONSE_FLAGS_CERT_CAP)) {
        return LIBSPDM_STATUS_UNSUPPORTED_CAP;
    }
    libspdm_reset_message_buffer_via_request_code(spdm_context, NULL, SPDM_GET_CERTIFICATE);
    if ((spdm_context->connection_info.connection_state !=
         LIBSPDM_CONNECTION_STATE_NEGOTIATED) &&
        (spdm_context->connection_info.connection_state !=
         LIBSPDM_CONNECTION_STATE_AFTER_DIGESTS) &&
        (spdm_context->connection_info.connection_state !=
         LIBSPDM_CONNECTION_STATE_AFTER_CERTIFICATE)) {
        return LIBSPDM_STATUS_INVALID_STATE_LOCAL;
    }

    libspdm_init_managed_buffer(&certificate_chain_buffer, LIBSPDM_MAX_MESSAGE_BUFFER_SIZE);
    length = MIN(length, LIBSPDM_MAX_CERT_CHAIN_BLOCK_LEN);
    remainder_length = 0;

    spdm_context->error_state = LIBSPDM_STATUS_ERROR_DEVICE_NO_CAPABILITIES;

    transport_header_size = spdm_context->transport_get_header_size(spdm_context);

    do {
        libspdm_acquire_sender_buffer (spdm_context, &message_size, (void **)&message);
        LIBSPDM_ASSERT (message_size >= transport_header_size);
        spdm_request = (void *)(message + transport_header_size);
        spdm_request_size = message_size - transport_header_size;

        spdm_request->header.spdm_version = libspdm_get_connection_version (spdm_context);
        spdm_request->header.request_response_code = SPDM_GET_CERTIFICATE;
        spdm_request->header.param1 = slot_id;
        spdm_request->header.param2 = 0;
        spdm_request->offset = (uint16_t)libspdm_get_managed_buffer_size(&certificate_chain_buffer);
        if (spdm_request->offset == 0) {
            spdm_request->length = length;
        } else {
            spdm_request->length = MIN(length, remainder_length);
        }
        spdm_request_size = sizeof(spdm_get_certificate_request_t);
        LIBSPDM_DEBUG((LIBSPDM_DEBUG_INFO, "request (offset 0x%x, size 0x%x):\n",
                       spdm_request->offset, spdm_request->length));

        status = libspdm_send_spdm_request(spdm_context, NULL, spdm_request_size, spdm_request);
        if (RETURN_ERROR(status)) {
            libspdm_release_sender_buffer (spdm_context);
            status = LIBSPDM_STATUS_SEND_FAIL;
            goto done;
        }
        libspdm_release_sender_buffer (spdm_context);
        spdm_request = (void *)spdm_context->last_spdm_request;

        /* receive */

        libspdm_acquire_receiver_buffer (spdm_context, &message_size, (void **)&message);
        LIBSPDM_ASSERT (message_size >= transport_header_size);
        spdm_response = (void *)(message);
        spdm_response_size = message_size;

        libspdm_zero_mem(spdm_response, spdm_response_size);
        status = libspdm_receive_spdm_response(spdm_context, NULL,
                                               &spdm_response_size,
                                               (void **)&spdm_response);
        if (RETURN_ERROR(status)) {
            libspdm_release_receiver_buffer (spdm_context);
            status = LIBSPDM_STATUS_RECEIVE_FAIL;
            goto done;
        }
        if (spdm_response_size < sizeof(spdm_message_header_t)) {
            libspdm_release_receiver_buffer (spdm_context);
            status = LIBSPDM_STATUS_INVALID_MSG_SIZE;
            goto done;
        }
        if (spdm_response->header.spdm_version != spdm_request->header.spdm_version) {
            libspdm_release_receiver_buffer (spdm_context);
            status = LIBSPDM_STATUS_INVALID_MSG_FIELD;
            goto done;
        }
        if (spdm_response->header.request_response_code == SPDM_ERROR) {
            status = libspdm_handle_error_response_main(
                spdm_context, NULL,
                &spdm_response_size,
                (void **)&spdm_response, SPDM_GET_CERTIFICATE,
                SPDM_CERTIFICATE,
                sizeof(libspdm_certificate_response_max_t));

            /* TODO: Replace this with LIBSPDM_RET_ON_ERR once libspdm_handle_simple_error_response
            * uses the new error codes. */
            if (status == RETURN_DEVICE_ERROR) {
                libspdm_release_receiver_buffer (spdm_context);
                status = LIBSPDM_STATUS_ERROR_PEER;
                goto done;
            }
            else if (status == RETURN_NO_RESPONSE) {
                libspdm_release_receiver_buffer (spdm_context);
                status = LIBSPDM_STATUS_BUSY_PEER;
                goto done;
            }
            else if (status == LIBSPDM_STATUS_RESYNCH_PEER) {
                libspdm_release_receiver_buffer (spdm_context);
                status = LIBSPDM_STATUS_RESYNCH_PEER;
                goto done;
            }
        } else if (spdm_response->header.request_response_code !=
                   SPDM_CERTIFICATE) {
            libspdm_release_receiver_buffer (spdm_context);
            status = LIBSPDM_STATUS_INVALID_MSG_FIELD;
            goto done;
        }
        if (spdm_response_size < sizeof(spdm_certificate_response_t)) {
            libspdm_release_receiver_buffer (spdm_context);
            status = LIBSPDM_STATUS_INVALID_MSG_SIZE;
            goto done;
        }
        if ((spdm_response->portion_length > spdm_request->length) ||
            (spdm_response->portion_length == 0)) {
            libspdm_release_receiver_buffer (spdm_context);
            status = LIBSPDM_STATUS_INVALID_MSG_FIELD;
            goto done;
        }
        if ((spdm_response->header.param1 & SPDM_CERTIFICATE_RESPONSE_SLOT_ID_MASK) != slot_id) {
            libspdm_release_receiver_buffer (spdm_context);
            status = LIBSPDM_STATUS_INVALID_MSG_FIELD;
            goto done;
        }
        if (spdm_response_size < sizeof(spdm_certificate_response_t) +
            spdm_response->portion_length) {
            libspdm_release_receiver_buffer (spdm_context);
            status = LIBSPDM_STATUS_INVALID_MSG_SIZE;
            goto done;
        }
        if (spdm_request->offset == 0) {
            total_responder_cert_chain_buffer_length = spdm_response->portion_length +
                                                       spdm_response->remainder_length;
        } else if (spdm_request->offset + spdm_response->portion_length +
                   spdm_response->remainder_length != total_responder_cert_chain_buffer_length) {
            libspdm_release_receiver_buffer (spdm_context);
            status = LIBSPDM_STATUS_INVALID_MSG_FIELD;
            goto done;
        }

        remainder_length = spdm_response->remainder_length;
        spdm_response_size = sizeof(spdm_certificate_response_t) + spdm_response->portion_length;

        /* Cache data*/

        status = libspdm_append_message_b(spdm_context, spdm_request, spdm_request_size);
        if (RETURN_ERROR(status)) {
            libspdm_release_receiver_buffer (spdm_context);
            status = LIBSPDM_STATUS_BUFFER_FULL;
            goto done;
        }
        status = libspdm_append_message_b(spdm_context, spdm_response,
                                          spdm_response_size);
        if (RETURN_ERROR(status)) {
            libspdm_release_receiver_buffer (spdm_context);
            status = LIBSPDM_STATUS_BUFFER_FULL;
            goto done;
        }

        LIBSPDM_DEBUG((LIBSPDM_DEBUG_INFO, "Certificate (offset 0x%x, size 0x%x):\n",
                       spdm_request->offset, spdm_response->portion_length));
        libspdm_internal_dump_hex(spdm_response->cert_chain, spdm_response->portion_length);

        status = libspdm_append_managed_buffer(&certificate_chain_buffer,
                                               spdm_response->cert_chain,
                                               spdm_response->portion_length);
        if (RETURN_ERROR(status)) {
            libspdm_release_receiver_buffer (spdm_context);
            status = LIBSPDM_STATUS_BUFFER_FULL;
            goto done;
        }
        spdm_context->connection_info.connection_state = LIBSPDM_CONNECTION_STATE_AFTER_CERTIFICATE;

        libspdm_release_receiver_buffer (spdm_context);
    } while (remainder_length != 0);

    if (spdm_context->local_context.verify_peer_spdm_cert_chain != NULL) {
        status = spdm_context->local_context.verify_peer_spdm_cert_chain (
            spdm_context, slot_id, libspdm_get_managed_buffer_size(&certificate_chain_buffer),
            libspdm_get_managed_buffer(&certificate_chain_buffer),
            trust_anchor, trust_anchor_size);
        if (RETURN_ERROR(status)) {
            spdm_context->error_state = LIBSPDM_STATUS_ERROR_CERTIFICATE_FAILURE;
            status = LIBSPDM_STATUS_VERIF_FAIL;
            goto done;
        }
    } else {
        result = libspdm_verify_peer_cert_chain_buffer(
            spdm_context, libspdm_get_managed_buffer(&certificate_chain_buffer),
            libspdm_get_managed_buffer_size(&certificate_chain_buffer),
            trust_anchor, trust_anchor_size, true);
        if (!result) {
            spdm_context->error_state = LIBSPDM_STATUS_ERROR_CERTIFICATE_FAILURE;
            status = LIBSPDM_STATUS_VERIF_FAIL;
            goto done;
        }
    }

#if LIBSPDM_RECORD_TRANSCRIPT_DATA_SUPPORT
    spdm_context->connection_info.peer_used_cert_chain_buffer_size =
        libspdm_get_managed_buffer_size(&certificate_chain_buffer);
    libspdm_copy_mem(spdm_context->connection_info.peer_used_cert_chain_buffer,
                     sizeof(spdm_context->connection_info.peer_used_cert_chain_buffer),
                     libspdm_get_managed_buffer(&certificate_chain_buffer),
                     libspdm_get_managed_buffer_size(&certificate_chain_buffer));
#else
    result = libspdm_hash_all(
        spdm_context->connection_info.algorithm.base_hash_algo,
        libspdm_get_managed_buffer(&certificate_chain_buffer),
        libspdm_get_managed_buffer_size(&certificate_chain_buffer),
        spdm_context->connection_info.peer_used_cert_chain_buffer_hash);
    if (!result) {
        spdm_context->error_state = LIBSPDM_STATUS_ERROR_CERTIFICATE_FAILURE;
        status = LIBSPDM_STATUS_CRYPTO_ERROR;
        goto done;
    }

    spdm_context->connection_info.peer_used_cert_chain_buffer_hash_size =
        libspdm_get_hash_size(spdm_context->connection_info.algorithm.base_hash_algo);

    result = libspdm_get_leaf_cert_public_key_from_cert_chain(
        spdm_context->connection_info.algorithm.base_hash_algo,
        spdm_context->connection_info.algorithm.base_asym_algo,
        libspdm_get_managed_buffer(&certificate_chain_buffer),
        libspdm_get_managed_buffer_size(&certificate_chain_buffer),
        &spdm_context->connection_info.peer_used_leaf_cert_public_key);
    if (!result) {
        spdm_context->error_state = LIBSPDM_STATUS_ERROR_CERTIFICATE_FAILURE;
        status = LIBSPDM_STATUS_INVALID_CERT;
        goto done;
    }
#endif

    spdm_context->error_state = LIBSPDM_STATUS_SUCCESS;

    if (cert_chain_size != NULL) {
        if (*cert_chain_size <
            libspdm_get_managed_buffer_size(&certificate_chain_buffer)) {
            *cert_chain_size = libspdm_get_managed_buffer_size(
                &certificate_chain_buffer);
            return LIBSPDM_STATUS_BUFFER_FULL;
        }
        cert_chain_capacity = *cert_chain_size;
        *cert_chain_size = libspdm_get_managed_buffer_size(&certificate_chain_buffer);
        if (cert_chain != NULL) {
            libspdm_copy_mem(cert_chain,
                             cert_chain_capacity,
                             libspdm_get_managed_buffer(&certificate_chain_buffer),
                             libspdm_get_managed_buffer_size(&certificate_chain_buffer));
        }
    }

    status = RETURN_SUCCESS;
done:
    return status;
}

/**
 * This function sends GET_CERTIFICATE
 * to get certificate chain in one slot from device.
 *
 * This function verify the integrity of the certificate chain.
 * root_hash -> Root certificate -> Intermediate certificate -> Leaf certificate.
 *
 * If the peer root certificate hash is deployed,
 * this function also verifies the digest with the root hash in the certificate chain.
 *
 * @param  spdm_context                  A pointer to the SPDM context.
 * @param  slot_id                      The number of slot for the certificate chain.
 * @param  cert_chain_size                On input, indicate the size in bytes of the destination buffer to store the digest buffer.
 *                                     On output, indicate the size in bytes of the certificate chain.
 * @param  cert_chain                    A pointer to a destination buffer to store the certificate chain.
 *
 * @retval RETURN_SUCCESS               The certificate chain is got successfully.
 * @retval RETURN_DEVICE_ERROR          A device error occurs when communicates with the device.
 * @retval RETURN_SECURITY_VIOLATION    Any verification fails.
 **/
<<<<<<< HEAD
libspdm_return_t libspdm_get_certificate(void *context, uint8_t slot_id,
                                         uintn *cert_chain_size,
                                         void *cert_chain)
=======
return_status libspdm_get_certificate(void *context, uint8_t slot_id,
                                      size_t *cert_chain_size,
                                      void *cert_chain)
>>>>>>> 11797e38
{
    return libspdm_get_certificate_choose_length(context, slot_id,
                                                 LIBSPDM_MAX_CERT_CHAIN_BLOCK_LEN,
                                                 cert_chain_size, cert_chain);
}

/**
 * This function sends GET_CERTIFICATE
 * to get certificate chain in one slot from device.
 *
 * This function verify the integrity of the certificate chain.
 * root_hash -> Root certificate -> Intermediate certificate -> Leaf certificate.
 *
 * If the peer root certificate hash is deployed,
 * this function also verifies the digest with the root hash in the certificate chain.
 *
 * @param  spdm_context                  A pointer to the SPDM context.
 * @param  slot_id                      The number of slot for the certificate chain.
 * @param  cert_chain_size                On input, indicate the size in bytes of the destination buffer to store the digest buffer.
 *                                     On output, indicate the size in bytes of the certificate chain.
 * @param  cert_chain                    A pointer to a destination buffer to store the certificate chain.
 * @param  trust_anchor                  A buffer to hold the trust_anchor which is used to validate the peer certificate, if not NULL.
 * @param  trust_anchor_size             A buffer to hold the trust_anchor_size, if not NULL.
 *
 * @retval RETURN_SUCCESS               The certificate chain is got successfully.
 * @retval RETURN_DEVICE_ERROR          A device error occurs when communicates with the device.
 * @retval RETURN_SECURITY_VIOLATION    Any verification fails.
 **/
<<<<<<< HEAD
libspdm_return_t libspdm_get_certificate_ex(void *context, uint8_t slot_id,
                                            uintn *cert_chain_size,
                                            void *cert_chain,
                                            void **trust_anchor,
                                            uintn *trust_anchor_size)
=======
return_status libspdm_get_certificate_ex(void *context, uint8_t slot_id,
                                         size_t *cert_chain_size,
                                         void *cert_chain,
                                         void **trust_anchor,
                                         size_t *trust_anchor_size)
>>>>>>> 11797e38
{
    return libspdm_get_certificate_choose_length_ex(context, slot_id,
                                                    LIBSPDM_MAX_CERT_CHAIN_BLOCK_LEN,
                                                    cert_chain_size, cert_chain,
                                                    trust_anchor, trust_anchor_size);
}

/**
 * This function sends GET_CERTIFICATE
 * to get certificate chain in one slot from device.
 *
 * This function verify the integrity of the certificate chain.
 * root_hash -> Root certificate -> Intermediate certificate -> Leaf certificate.
 *
 * If the peer root certificate hash is deployed,
 * this function also verifies the digest with the root hash in the certificate chain.
 *
 * @param  spdm_context                  A pointer to the SPDM context.
 * @param  slot_id                      The number of slot for the certificate chain.
 * @param  length                       length parameter in the get_certificate message (limited by LIBSPDM_MAX_CERT_CHAIN_BLOCK_LEN).
 * @param  cert_chain_size                On input, indicate the size in bytes of the destination buffer to store the digest buffer.
 *                                     On output, indicate the size in bytes of the certificate chain.
 * @param  cert_chain                    A pointer to a destination buffer to store the certificate chain.
 *
 * @retval RETURN_SUCCESS               The certificate chain is got successfully.
 * @retval RETURN_DEVICE_ERROR          A device error occurs when communicates with the device.
 * @retval RETURN_SECURITY_VIOLATION    Any verification fails.
 **/
<<<<<<< HEAD
libspdm_return_t libspdm_get_certificate_choose_length(void *context,
                                                       uint8_t slot_id,
                                                       uint16_t length,
                                                       uintn *cert_chain_size,
                                                       void *cert_chain)
{
    libspdm_context_t *spdm_context;
    uintn retry;
    libspdm_return_t status;
=======
return_status libspdm_get_certificate_choose_length(void *context,
                                                    uint8_t slot_id,
                                                    uint16_t length,
                                                    size_t *cert_chain_size,
                                                    void *cert_chain)
{
    libspdm_context_t *spdm_context;
    size_t retry;
    return_status status;
>>>>>>> 11797e38

    spdm_context = context;
    spdm_context->crypto_request = true;
    retry = spdm_context->retry_times;
    do {
        status = libspdm_try_get_certificate(spdm_context, slot_id, length,
                                             cert_chain_size, cert_chain, NULL, NULL);
        if (status != LIBSPDM_STATUS_BUSY_PEER) {
            return status;
        }
    } while (retry-- != 0);

    return status;
}

/**
 * This function sends GET_CERTIFICATE
 * to get certificate chain in one slot from device.
 *
 * This function verify the integrity of the certificate chain.
 * root_hash -> Root certificate -> Intermediate certificate -> Leaf certificate.
 *
 * If the peer root certificate hash is deployed,
 * this function also verifies the digest with the root hash in the certificate chain.
 *
 * @param  spdm_context                  A pointer to the SPDM context.
 * @param  slot_id                      The number of slot for the certificate chain.
 * @param  length                       length parameter in the get_certificate message (limited by LIBSPDM_MAX_CERT_CHAIN_BLOCK_LEN).
 * @param  cert_chain_size                On input, indicate the size in bytes of the destination buffer to store the digest buffer.
 *                                     On output, indicate the size in bytes of the certificate chain.
 * @param  cert_chain                    A pointer to a destination buffer to store the certificate chain.
 * @param  trust_anchor                  A buffer to hold the trust_anchor which is used to validate the peer certificate, if not NULL.
 * @param  trust_anchor_size             A buffer to hold the trust_anchor_size, if not NULL.
 *
 * @retval RETURN_SUCCESS               The certificate chain is got successfully.
 * @retval RETURN_DEVICE_ERROR          A device error occurs when communicates with the device.
 * @retval RETURN_SECURITY_VIOLATION    Any verification fails.
 **/
<<<<<<< HEAD
libspdm_return_t libspdm_get_certificate_choose_length_ex(void *context,
                                                          uint8_t slot_id,
                                                          uint16_t length,
                                                          uintn *cert_chain_size,
                                                          void *cert_chain,
                                                          void **trust_anchor,
                                                          uintn *trust_anchor_size)
{
    libspdm_context_t *spdm_context;
    uintn retry;
    libspdm_return_t status;
=======
return_status libspdm_get_certificate_choose_length_ex(void *context,
                                                       uint8_t slot_id,
                                                       uint16_t length,
                                                       size_t *cert_chain_size,
                                                       void *cert_chain,
                                                       void **trust_anchor,
                                                       size_t *trust_anchor_size)
{
    libspdm_context_t *spdm_context;
    size_t retry;
    return_status status;
>>>>>>> 11797e38

    spdm_context = context;
    spdm_context->crypto_request = true;
    retry = spdm_context->retry_times;
    do {
        status = libspdm_try_get_certificate(spdm_context, slot_id, length,
                                             cert_chain_size, cert_chain, trust_anchor,
                                             trust_anchor_size);
        if (status != LIBSPDM_STATUS_BUSY_PEER) {
            return status;
        }
    } while (retry-- != 0);

    return status;
}

#endif /* LIBSPDM_ENABLE_CAPABILITY_CERT_CAP*/<|MERGE_RESOLUTION|>--- conflicted
+++ resolved
@@ -40,21 +40,12 @@
  * @retval RETURN_DEVICE_ERROR          A device error occurs when communicates with the device.
  * @retval RETURN_SECURITY_VIOLATION    Any verification fails.
  **/
-<<<<<<< HEAD
 libspdm_return_t libspdm_try_get_certificate(void *context, uint8_t slot_id,
                                              uint16_t length,
-                                             uintn *cert_chain_size,
+                                             size_t *cert_chain_size,
                                              void *cert_chain,
                                              void **trust_anchor,
-                                             uintn *trust_anchor_size)
-=======
-return_status libspdm_try_get_certificate(void *context, uint8_t slot_id,
-                                          uint16_t length,
-                                          size_t *cert_chain_size,
-                                          void *cert_chain,
-                                          void **trust_anchor,
-                                          size_t *trust_anchor_size)
->>>>>>> 11797e38
+                                             size_t *trust_anchor_size)
 {
     bool result;
     libspdm_return_t status;
@@ -352,15 +343,9 @@
  * @retval RETURN_DEVICE_ERROR          A device error occurs when communicates with the device.
  * @retval RETURN_SECURITY_VIOLATION    Any verification fails.
  **/
-<<<<<<< HEAD
 libspdm_return_t libspdm_get_certificate(void *context, uint8_t slot_id,
-                                         uintn *cert_chain_size,
+                                         size_t *cert_chain_size,
                                          void *cert_chain)
-=======
-return_status libspdm_get_certificate(void *context, uint8_t slot_id,
-                                      size_t *cert_chain_size,
-                                      void *cert_chain)
->>>>>>> 11797e38
 {
     return libspdm_get_certificate_choose_length(context, slot_id,
                                                  LIBSPDM_MAX_CERT_CHAIN_BLOCK_LEN,
@@ -389,19 +374,11 @@
  * @retval RETURN_DEVICE_ERROR          A device error occurs when communicates with the device.
  * @retval RETURN_SECURITY_VIOLATION    Any verification fails.
  **/
-<<<<<<< HEAD
 libspdm_return_t libspdm_get_certificate_ex(void *context, uint8_t slot_id,
-                                            uintn *cert_chain_size,
+                                            size_t *cert_chain_size,
                                             void *cert_chain,
                                             void **trust_anchor,
-                                            uintn *trust_anchor_size)
-=======
-return_status libspdm_get_certificate_ex(void *context, uint8_t slot_id,
-                                         size_t *cert_chain_size,
-                                         void *cert_chain,
-                                         void **trust_anchor,
-                                         size_t *trust_anchor_size)
->>>>>>> 11797e38
+                                            size_t *trust_anchor_size)
 {
     return libspdm_get_certificate_choose_length_ex(context, slot_id,
                                                     LIBSPDM_MAX_CERT_CHAIN_BLOCK_LEN,
@@ -430,28 +407,16 @@
  * @retval RETURN_DEVICE_ERROR          A device error occurs when communicates with the device.
  * @retval RETURN_SECURITY_VIOLATION    Any verification fails.
  **/
-<<<<<<< HEAD
 libspdm_return_t libspdm_get_certificate_choose_length(void *context,
                                                        uint8_t slot_id,
                                                        uint16_t length,
-                                                       uintn *cert_chain_size,
+                                                       size_t *cert_chain_size,
                                                        void *cert_chain)
 {
     libspdm_context_t *spdm_context;
-    uintn retry;
+    size_t retry;
     libspdm_return_t status;
-=======
-return_status libspdm_get_certificate_choose_length(void *context,
-                                                    uint8_t slot_id,
-                                                    uint16_t length,
-                                                    size_t *cert_chain_size,
-                                                    void *cert_chain)
-{
-    libspdm_context_t *spdm_context;
-    size_t retry;
-    return_status status;
->>>>>>> 11797e38
-
+    
     spdm_context = context;
     spdm_context->crypto_request = true;
     retry = spdm_context->retry_times;
@@ -489,31 +454,18 @@
  * @retval RETURN_DEVICE_ERROR          A device error occurs when communicates with the device.
  * @retval RETURN_SECURITY_VIOLATION    Any verification fails.
  **/
-<<<<<<< HEAD
 libspdm_return_t libspdm_get_certificate_choose_length_ex(void *context,
                                                           uint8_t slot_id,
                                                           uint16_t length,
-                                                          uintn *cert_chain_size,
+                                                          size_t *cert_chain_size,
                                                           void *cert_chain,
                                                           void **trust_anchor,
-                                                          uintn *trust_anchor_size)
-{
-    libspdm_context_t *spdm_context;
-    uintn retry;
-    libspdm_return_t status;
-=======
-return_status libspdm_get_certificate_choose_length_ex(void *context,
-                                                       uint8_t slot_id,
-                                                       uint16_t length,
-                                                       size_t *cert_chain_size,
-                                                       void *cert_chain,
-                                                       void **trust_anchor,
-                                                       size_t *trust_anchor_size)
+                                                          size_t *trust_anchor_size)
 {
     libspdm_context_t *spdm_context;
     size_t retry;
-    return_status status;
->>>>>>> 11797e38
+    libspdm_return_t status;
+
 
     spdm_context = context;
     spdm_context->crypto_request = true;
