/**
 *  Copyright Notice:
 *  Copyright 2021 DMTF. All rights reserved.
 *  License: BSD 3-Clause License. For full text see link: https://github.com/DMTF/libspdm/blob/main/LICENSE.md
 **/

#include "internal/libspdm_requester_lib.h"

#pragma pack(1)
typedef struct {
    spdm_message_header_t header;
    uint8_t reserved;
    uint8_t version_number_entry_count;
    spdm_version_number_t version_number_entry[LIBSPDM_MAX_VERSION_COUNT];
} libspdm_version_response_max_t;
#pragma pack()

/**
 * This function sends GET_VERSION and receives VERSION.
 *
 * @param  spdm_context         A pointer to the SPDM context.
 * @param  version_count        The number of SPDM versions that the Responder supports.
 * @param  VersionNumberEntries The list of SPDM versions that the Responder supports.
 *
 * @retval LIBSPDM_STATUS_SUCCESS
 *         GET_VERSION was sent and VERSION was received.
 * @retval LIBSPDM_STATUS_INVALID_MSG_SIZE
 *         The size of the VERSION response is invalid.
 * @retval LIBSPDM_STATUS_INVALID_MSG_FIELD
 *         The VERSION response contains one or more invalid fields.
 * @retval LIBSPDM_STATUS_ERROR_PEER
 *         The Responder returned an unexpected error.
 * @retval LIBSPDM_STATUS_BUSY_PEER
 *         The Responder continually returned Busy error messages.
 * @retval LIBSPDM_STATUS_RESYNCH_PEER
 *         The Responder returned a RequestResynch error message.
 * @retval LIBSPDM_STATUS_NEGOTIATION_FAIL
 *         The Requester and Responder do not support a common SPDM version.
 **/
libspdm_return_t libspdm_try_get_version(libspdm_context_t *spdm_context,
                                         uint8_t *version_number_entry_count,
                                         spdm_version_number_t *version_number_entry)
{
    libspdm_return_t status;
    bool result;
    spdm_get_version_request_t *spdm_request;
    uintn spdm_request_size;
    libspdm_version_response_max_t *spdm_response;
    uintn spdm_response_size;
    spdm_version_number_t common_version;
<<<<<<< HEAD

    spdm_context->connection_info.connection_state = LIBSPDM_CONNECTION_STATE_NOT_STARTED;

    spdm_request.header.spdm_version = SPDM_MESSAGE_VERSION_10;
    spdm_request.header.request_response_code = SPDM_GET_VERSION;
    spdm_request.header.param1 = 0;
    spdm_request.header.param2 = 0;
=======
    uint8_t *message;
    uintn message_size;
    uintn transport_header_size;
>>>>>>> 4bc74706

    libspdm_reset_message_a(spdm_context);
    libspdm_reset_message_b(spdm_context);
    libspdm_reset_message_c(spdm_context);

    libspdm_reset_context(spdm_context);

    transport_header_size = spdm_context->transport_get_header_size(spdm_context);
    libspdm_acquire_sender_buffer (spdm_context, &message_size, (void **)&message);
    LIBSPDM_ASSERT (message_size >= transport_header_size);
    spdm_request = (void *)(message + transport_header_size);
    spdm_request_size = message_size - transport_header_size;

    spdm_request->header.spdm_version = SPDM_MESSAGE_VERSION_10;
    spdm_request->header.request_response_code = SPDM_GET_VERSION;
    spdm_request->header.param1 = 0;
    spdm_request->header.param2 = 0;
    spdm_request_size = sizeof(spdm_get_version_request_t);

    libspdm_reset_message_buffer_via_request_code(spdm_context, NULL,
                                                  spdm_request->header.request_response_code);

<<<<<<< HEAD
    status = libspdm_send_spdm_request(spdm_context, NULL, sizeof(spdm_request), &spdm_request);
    LIBSPDM_RET_ON_ERR(status);
=======
    status = libspdm_send_spdm_request(spdm_context, NULL,
                                       spdm_request_size, spdm_request);
    if (LIBSPDM_STATUS_IS_ERROR(status)) {
        libspdm_release_sender_buffer (spdm_context);
        return status;
    }
    libspdm_release_sender_buffer (spdm_context);
    spdm_request = (void *)spdm_context->last_spdm_request;
>>>>>>> 4bc74706

    /* receive */

    libspdm_acquire_receiver_buffer (spdm_context, &message_size, (void **)&message);
    LIBSPDM_ASSERT (message_size >= transport_header_size);
    spdm_response = (void *)(message);
    spdm_response_size = message_size;

    libspdm_zero_mem(spdm_response, spdm_response_size);
    status = libspdm_receive_spdm_response(spdm_context, NULL, &spdm_response_size,
                                           (void **)&spdm_response);
    if (LIBSPDM_STATUS_IS_ERROR(status)) {
        goto receive_done;
    }

    if (spdm_response_size < sizeof(spdm_message_header_t)) {
        status = LIBSPDM_STATUS_INVALID_MSG_SIZE;
        goto receive_done;
    }
    if (spdm_response->header.spdm_version != SPDM_MESSAGE_VERSION_10) {
        status = LIBSPDM_STATUS_INVALID_MSG_FIELD;
        goto receive_done;
    }
    if (spdm_response->header.request_response_code == SPDM_ERROR) {
        status = libspdm_handle_simple_error_response(spdm_context, spdm_response->header.param1);

        /* TODO: Replace this with LIBSPDM_RET_ON_ERR once libspdm_handle_simple_error_response
         * uses the new error codes. */
        if (status == RETURN_DEVICE_ERROR) {
            status = LIBSPDM_STATUS_ERROR_PEER;
            goto receive_done;
        }
        else if (status == RETURN_NO_RESPONSE) {
            status = LIBSPDM_STATUS_BUSY_PEER;
            goto receive_done;
        }
        else if (status == LIBSPDM_STATUS_RESYNCH_PEER) {
            status = LIBSPDM_STATUS_RESYNCH_PEER;
            goto receive_done;
        }
    } else if (spdm_response->header.request_response_code != SPDM_VERSION) {
        status = LIBSPDM_STATUS_INVALID_MSG_FIELD;
        goto receive_done;
    }
    if (spdm_response_size < sizeof(spdm_version_response_t)) {
        status = LIBSPDM_STATUS_INVALID_MSG_SIZE;
        goto receive_done;
    }
    if (spdm_response->version_number_entry_count > LIBSPDM_MAX_VERSION_COUNT) {
        status = LIBSPDM_STATUS_INVALID_MSG_FIELD;
        goto receive_done;
    }
    if (spdm_response->version_number_entry_count == 0) {
        status = LIBSPDM_STATUS_INVALID_MSG_FIELD;
        goto receive_done;
    }
    if (spdm_response_size <
        sizeof(spdm_version_response_t) +
        spdm_response->version_number_entry_count *
        sizeof(spdm_version_number_t)) {
        status = LIBSPDM_STATUS_INVALID_MSG_SIZE;
        goto receive_done;
    }
    spdm_response_size = sizeof(spdm_version_response_t) +
                         spdm_response->version_number_entry_count *
                         sizeof(spdm_version_number_t);

    /* Cache data*/

    status = libspdm_append_message_a(spdm_context, spdm_request,
                                      spdm_request_size);
    if (LIBSPDM_STATUS_IS_ERROR(status)) {
        goto receive_done;
    }

    status = libspdm_append_message_a(spdm_context, spdm_response,
                                      spdm_response_size);
    if (LIBSPDM_STATUS_IS_ERROR(status)) {
        libspdm_reset_message_a(spdm_context);
        goto receive_done;
    }

    /* libspdm_negotiate_connection_version will change the spdm_response.
     * It must be done after append_message_a.*/
    result = libspdm_negotiate_connection_version(&common_version,
                                                  spdm_context->local_context.version.spdm_version,
                                                  spdm_context->local_context.version.spdm_version_count,
                                                  spdm_response->version_number_entry,
                                                  spdm_response->version_number_entry_count);
    if (result == false) {
        libspdm_reset_message_a(spdm_context);
        status = LIBSPDM_STATUS_NEGOTIATION_FAIL;
        goto receive_done;
    }

    libspdm_copy_mem(&(spdm_context->connection_info.version),
                     sizeof(spdm_context->connection_info.version),
                     &(common_version),
                     sizeof(spdm_version_number_t));

    if (version_number_entry_count != NULL && version_number_entry != NULL) {
        if (*version_number_entry_count < spdm_response->version_number_entry_count) {
            *version_number_entry_count = spdm_response->version_number_entry_count;
            libspdm_reset_message_a(spdm_context);
            status = RETURN_BUFFER_TOO_SMALL;
            goto receive_done;
        } else {
            *version_number_entry_count = spdm_response->version_number_entry_count;
            libspdm_copy_mem(version_number_entry,
                             spdm_response->version_number_entry_count *
                             sizeof(spdm_version_number_t),
                             spdm_response->version_number_entry,
                             spdm_response->version_number_entry_count *
                             sizeof(spdm_version_number_t));
            libspdm_version_number_sort (version_number_entry, *version_number_entry_count);
        }
    }

    spdm_context->connection_info.connection_state =
        LIBSPDM_CONNECTION_STATE_AFTER_VERSION;
    status = LIBSPDM_STATUS_SUCCESS;

receive_done:
    libspdm_release_receiver_buffer (spdm_context);
    return status;
}

/**
 * This function sends GET_VERSION and receives VERSION. It may retry GET_VERSION multiple times
 * if the Responder replies with a Busy error.
 *
 * @param  spdm_context         A pointer to the SPDM context.
 * @param  version_count        The number of SPDM versions that the Responder supports.
 * @param  VersionNumberEntries The list of SPDM versions that the Responder supports.
 *
 * @retval LIBSPDM_STATUS_SUCCESS
 *         GET_VERSION was sent and VERSION was received.
 * @retval LIBSPDM_STATUS_INVALID_MSG_SIZE
 *         The size of the VERSION response is invalid.
 * @retval LIBSPDM_STATUS_INVALID_MSG_FIELD
 *         The VERSION response contains one or more invalid fields.
 * @retval LIBSPDM_STATUS_ERROR_PEER
 *         The Responder returned an unexpected error.
 * @retval LIBSPDM_STATUS_BUSY_PEER
 *         The Responder continually returned Busy error messages.
 * @retval LIBSPDM_STATUS_RESYNCH_PEER
 *         The Responder returned a RequestResynch error message.
 * @retval LIBSPDM_STATUS_NEGOTIATION_FAIL
 *         The Requester and Responder do not support a common SPDM version.
 **/
libspdm_return_t libspdm_get_version(libspdm_context_t *spdm_context,
                                     uint8_t *version_number_entry_count,
                                     spdm_version_number_t *version_number_entry)
{
    uintn retry;
    libspdm_return_t status;

    spdm_context->crypto_request = false;
    retry = spdm_context->retry_times;
    do {
        status = libspdm_try_get_version(spdm_context,
                                         version_number_entry_count, version_number_entry);
        if (status != LIBSPDM_STATUS_BUSY_PEER) {
            return status;
        }
    } while (retry-- != 0);

    return status;
}<|MERGE_RESOLUTION|>--- conflicted
+++ resolved
@@ -48,19 +48,9 @@
     libspdm_version_response_max_t *spdm_response;
     uintn spdm_response_size;
     spdm_version_number_t common_version;
-<<<<<<< HEAD
-
-    spdm_context->connection_info.connection_state = LIBSPDM_CONNECTION_STATE_NOT_STARTED;
-
-    spdm_request.header.spdm_version = SPDM_MESSAGE_VERSION_10;
-    spdm_request.header.request_response_code = SPDM_GET_VERSION;
-    spdm_request.header.param1 = 0;
-    spdm_request.header.param2 = 0;
-=======
     uint8_t *message;
     uintn message_size;
     uintn transport_header_size;
->>>>>>> 4bc74706
 
     libspdm_reset_message_a(spdm_context);
     libspdm_reset_message_b(spdm_context);
@@ -83,19 +73,13 @@
     libspdm_reset_message_buffer_via_request_code(spdm_context, NULL,
                                                   spdm_request->header.request_response_code);
 
-<<<<<<< HEAD
-    status = libspdm_send_spdm_request(spdm_context, NULL, sizeof(spdm_request), &spdm_request);
-    LIBSPDM_RET_ON_ERR(status);
-=======
-    status = libspdm_send_spdm_request(spdm_context, NULL,
-                                       spdm_request_size, spdm_request);
+    status = libspdm_send_spdm_request(spdm_context, NULL, spdm_request_size, spdm_request);
     if (LIBSPDM_STATUS_IS_ERROR(status)) {
         libspdm_release_sender_buffer (spdm_context);
         return status;
     }
     libspdm_release_sender_buffer (spdm_context);
     spdm_request = (void *)spdm_context->last_spdm_request;
->>>>>>> 4bc74706
 
     /* receive */
 
