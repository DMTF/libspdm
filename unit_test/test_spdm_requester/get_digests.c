--- conflicted
+++ resolved
@@ -86,19 +86,12 @@
         uintn transport_header_size;
 
         ((libspdm_context_t *)spdm_context)
-<<<<<<< HEAD
-        ->connection_info.algorithm.base_hash_algo = m_libspdm_use_hash_algo;
-        temp_buf_size = sizeof(spdm_digest_response_t) +
-                        libspdm_get_hash_size(m_libspdm_use_hash_algo) * SPDM_MAX_SLOT_COUNT;
-        spdm_response = (void *)temp_buf;
-=======
         ->connection_info.algorithm.base_hash_algo =
             m_libspdm_use_hash_algo;
         spdm_response_size = sizeof(spdm_digest_response_t) +
                              libspdm_get_hash_size(m_libspdm_use_hash_algo) * SPDM_MAX_SLOT_COUNT;
         transport_header_size = libspdm_transport_test_get_header_size(spdm_context);
         spdm_response = (void *)((uint8_t *)*response + transport_header_size);
->>>>>>> 4bc74706
 
         spdm_response->header.spdm_version = SPDM_MESSAGE_VERSION_10;
         spdm_response->header.param1 = 0;
@@ -129,19 +122,12 @@
         uintn transport_header_size;
 
         ((libspdm_context_t *)spdm_context)
-<<<<<<< HEAD
-        ->connection_info.algorithm.base_hash_algo = m_libspdm_use_hash_algo;
-        temp_buf_size = sizeof(spdm_digest_response_t) +
-                        libspdm_get_hash_size(m_libspdm_use_hash_algo);
-        spdm_response = (void *)temp_buf;
-=======
         ->connection_info.algorithm.base_hash_algo =
             m_libspdm_use_hash_algo;
         spdm_response_size = sizeof(spdm_digest_response_t) +
                              libspdm_get_hash_size(m_libspdm_use_hash_algo);
         transport_header_size = libspdm_transport_test_get_header_size(spdm_context);
         spdm_response = (void *)((uint8_t *)*response + transport_header_size);
->>>>>>> 4bc74706
 
         spdm_response->header.spdm_version = SPDM_MESSAGE_VERSION_10;
         spdm_response->header.param1 = 0;
@@ -215,18 +201,10 @@
             transport_header_size = libspdm_transport_test_get_header_size(spdm_context);
             spdm_response = (void *)((uint8_t *)*response + transport_header_size);
 
-<<<<<<< HEAD
             spdm_response.header.spdm_version = SPDM_MESSAGE_VERSION_10;
             spdm_response.header.request_response_code = SPDM_ERROR;
             spdm_response.header.param1 = SPDM_ERROR_CODE_BUSY;
             spdm_response.header.param2 = 0;
-=======
-            spdm_response->header.spdm_version =
-                SPDM_MESSAGE_VERSION_10;
-            spdm_response->header.request_response_code = SPDM_ERROR;
-            spdm_response->header.param1 = SPDM_ERROR_CODE_BUSY;
-            spdm_response->header.param2 = 0;
->>>>>>> 4bc74706
 
             libspdm_transport_test_encode_message(
                 spdm_context, NULL, false, false,
@@ -239,19 +217,12 @@
             uintn transport_header_size;
 
             ((libspdm_context_t *)spdm_context)
-<<<<<<< HEAD
-            ->connection_info.algorithm.base_hash_algo = m_libspdm_use_hash_algo;
-            temp_buf_size = sizeof(spdm_digest_response_t) +
-                            libspdm_get_hash_size(m_libspdm_use_hash_algo);
-            spdm_response = (void *)temp_buf;
-=======
             ->connection_info.algorithm.base_hash_algo =
                 m_libspdm_use_hash_algo;
             spdm_response_size = sizeof(spdm_digest_response_t) +
                                  libspdm_get_hash_size(m_libspdm_use_hash_algo);
             transport_header_size = libspdm_transport_test_get_header_size(spdm_context);
             spdm_response = (void *)((uint8_t *)*response + transport_header_size);
->>>>>>> 4bc74706
 
             spdm_response->header.spdm_version = SPDM_MESSAGE_VERSION_10;
             spdm_response->header.param1 = 0;
@@ -304,26 +275,14 @@
         transport_header_size = libspdm_transport_test_get_header_size(spdm_context);
         spdm_response = (void *)((uint8_t *)*response + transport_header_size);
 
-<<<<<<< HEAD
-        spdm_response.header.spdm_version = SPDM_MESSAGE_VERSION_10;
-        spdm_response.header.request_response_code = SPDM_ERROR;
-        spdm_response.header.param1 = SPDM_ERROR_CODE_RESPONSE_NOT_READY;
-        spdm_response.header.param2 = 0;
-        spdm_response.extend_error_data.rd_exponent = 1;
-        spdm_response.extend_error_data.rd_tm = 1;
-        spdm_response.extend_error_data.request_code = SPDM_GET_DIGESTS;
-        spdm_response.extend_error_data.token = 0;
-=======
         spdm_response->header.spdm_version = SPDM_MESSAGE_VERSION_10;
         spdm_response->header.request_response_code = SPDM_ERROR;
-        spdm_response->header.param1 =
-            SPDM_ERROR_CODE_RESPONSE_NOT_READY;
+        spdm_response->header.param1 = SPDM_ERROR_CODE_RESPONSE_NOT_READY;
         spdm_response->header.param2 = 0;
         spdm_response->extend_error_data.rd_exponent = 1;
         spdm_response->extend_error_data.rd_tm = 1;
         spdm_response->extend_error_data.request_code = SPDM_GET_DIGESTS;
         spdm_response->extend_error_data.token = 0;
->>>>>>> 4bc74706
 
         libspdm_transport_test_encode_message(spdm_context, NULL, false,
                                               false, spdm_response_size,
@@ -340,16 +299,6 @@
             uintn spdm_response_size;
             uintn transport_header_size;
 
-<<<<<<< HEAD
-            spdm_response.header.spdm_version = SPDM_MESSAGE_VERSION_10;
-            spdm_response.header.request_response_code = SPDM_ERROR;
-            spdm_response.header.param1 = SPDM_ERROR_CODE_RESPONSE_NOT_READY;
-            spdm_response.header.param2 = 0;
-            spdm_response.extend_error_data.rd_exponent = 1;
-            spdm_response.extend_error_data.rd_tm = 1;
-            spdm_response.extend_error_data.request_code = SPDM_GET_DIGESTS;
-            spdm_response.extend_error_data.token = 1;
-=======
             spdm_response_size = sizeof(spdm_error_response_data_response_not_ready_t);
             transport_header_size = libspdm_transport_test_get_header_size(spdm_context);
             spdm_response = (void *)((uint8_t *)*response + transport_header_size);
@@ -365,7 +314,6 @@
             spdm_response->extend_error_data.request_code =
                 SPDM_GET_DIGESTS;
             spdm_response->extend_error_data.token = 1;
->>>>>>> 4bc74706
 
             libspdm_transport_test_encode_message(
                 spdm_context, NULL, false, false,
@@ -378,19 +326,12 @@
             uintn transport_header_size;
 
             ((libspdm_context_t *)spdm_context)
-<<<<<<< HEAD
-            ->connection_info.algorithm.base_hash_algo = m_libspdm_use_hash_algo;
-            temp_buf_size = sizeof(spdm_digest_response_t) +
-                            libspdm_get_hash_size(m_libspdm_use_hash_algo);
-            spdm_response = (void *)temp_buf;
-=======
             ->connection_info.algorithm.base_hash_algo =
                 m_libspdm_use_hash_algo;
             spdm_response_size = sizeof(spdm_digest_response_t) +
                                  libspdm_get_hash_size(m_libspdm_use_hash_algo);
             transport_header_size = libspdm_transport_test_get_header_size(spdm_context);
             spdm_response = (void *)((uint8_t *)*response + transport_header_size);
->>>>>>> 4bc74706
 
             spdm_response->header.spdm_version = SPDM_MESSAGE_VERSION_10;
             spdm_response->header.param1 = 0;
@@ -425,17 +366,11 @@
         uintn transport_header_size;
 
         ((libspdm_context_t *)spdm_context)
-<<<<<<< HEAD
-        ->connection_info.algorithm.base_hash_algo = m_libspdm_use_hash_algo;
-        temp_buf_size = 2;
-        spdm_response = (void *)temp_buf;
-=======
         ->connection_info.algorithm.base_hash_algo =
             m_libspdm_use_hash_algo;
         spdm_response_size = 2;
         transport_header_size = libspdm_transport_test_get_header_size(spdm_context);
         spdm_response = (void *)((uint8_t *)*response + transport_header_size);
->>>>>>> 4bc74706
 
         spdm_response->header.spdm_version = SPDM_MESSAGE_VERSION_10;
         spdm_response->header.param1 = 0;
@@ -456,19 +391,12 @@
         uintn transport_header_size;
 
         ((libspdm_context_t *)spdm_context)
-<<<<<<< HEAD
-        ->connection_info.algorithm.base_hash_algo = m_libspdm_use_hash_algo;
-        temp_buf_size = sizeof(spdm_digest_response_t) +
-                        libspdm_get_hash_size(m_libspdm_use_hash_algo);
-        spdm_response = (void *)temp_buf;
-=======
         ->connection_info.algorithm.base_hash_algo =
             m_libspdm_use_hash_algo;
         spdm_response_size = sizeof(spdm_digest_response_t) +
                              libspdm_get_hash_size(m_libspdm_use_hash_algo);
         transport_header_size = libspdm_transport_test_get_header_size(spdm_context);
         spdm_response = (void *)((uint8_t *)*response + transport_header_size);
->>>>>>> 4bc74706
 
         spdm_response->header.spdm_version = SPDM_MESSAGE_VERSION_10;
         spdm_response->header.param1 = 0;
@@ -520,19 +448,12 @@
         uintn transport_header_size;
 
         ((libspdm_context_t *)spdm_context)
-<<<<<<< HEAD
-        ->connection_info.algorithm.base_hash_algo = m_libspdm_use_hash_algo;
-        temp_buf_size = sizeof(spdm_digest_response_t) +
-                        libspdm_get_hash_size(m_libspdm_use_hash_algo);
-        spdm_response = (void *)temp_buf;
-=======
         ->connection_info.algorithm.base_hash_algo =
             m_libspdm_use_hash_algo;
         spdm_response_size = sizeof(spdm_digest_response_t) +
                              libspdm_get_hash_size(m_libspdm_use_hash_algo);
         transport_header_size = libspdm_transport_test_get_header_size(spdm_context);
         spdm_response = (void *)((uint8_t *)*response + transport_header_size);
->>>>>>> 4bc74706
 
         spdm_response->header.spdm_version = SPDM_MESSAGE_VERSION_10;
         spdm_response->header.param1 = 0;
@@ -679,17 +600,11 @@
         uintn transport_header_size;
 
         ((libspdm_context_t *)spdm_context)
-<<<<<<< HEAD
-        ->connection_info.algorithm.base_hash_algo = m_libspdm_use_hash_algo;
-        temp_buf_size = 5;
-        spdm_response = (void *)temp_buf;
-=======
         ->connection_info.algorithm.base_hash_algo =
             m_libspdm_use_hash_algo;
         spdm_response_size = 5;
         transport_header_size = libspdm_transport_test_get_header_size(spdm_context);
         spdm_response = (void *)((uint8_t *)*response + transport_header_size);
->>>>>>> 4bc74706
 
         spdm_response->header.spdm_version = SPDM_MESSAGE_VERSION_10;
         spdm_response->header.param1 = 0;
@@ -710,19 +625,12 @@
         uintn transport_header_size;
 
         ((libspdm_context_t *)spdm_context)
-<<<<<<< HEAD
-        ->connection_info.algorithm.base_hash_algo = m_libspdm_use_hash_algo;
-        temp_buf_size = sizeof(spdm_message_header_t) +
-                        LIBSPDM_MAX_HASH_SIZE * SPDM_MAX_SLOT_COUNT + 1;
-        spdm_response = (void *)temp_buf;
-=======
         ->connection_info.algorithm.base_hash_algo =
             m_libspdm_use_hash_algo;
         spdm_response_size = sizeof(spdm_message_header_t) +
                              LIBSPDM_MAX_HASH_SIZE * SPDM_MAX_SLOT_COUNT + 1;
         transport_header_size = libspdm_transport_test_get_header_size(spdm_context);
         spdm_response = (void *)((uint8_t *)*response + transport_header_size);
->>>>>>> 4bc74706
 
         spdm_response->header.spdm_version = SPDM_MESSAGE_VERSION_10;
         spdm_response->header.param1 = 0;
