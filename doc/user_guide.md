# SPDM Requester and Responder User Guide

This document provides the general information on how to construct an SPDM Requester or an SPDM Responder.

## SPDM Requester

Refer to spdm_client_init() in [spdm_requester.c](https://github.com/DMTF/spdm-emu/blob/main/spdm_emu/spdm_requester_emu/spdm_requester_spdm.c)

0. Choose proper SPDM libraries.

   0.0, choose proper macros in [spdm_lib_config](https://github.com/DMTF/libspdm/blob/main/include/library/spdm_lib_config.h), including:
    - Cryptography Configuration, such as `LIBSPDM_RSA_SSA_SUPPORT`, `LIBSPDM_FFDHE_SUPPORT`.
    - Capability Configuration, such as `LIBSPDM_ENABLE_CAPABILITY_PSK_EX_CAP`, `LIBSPDM_ENABLE_CAPABILITY_MUT_AUTH_CAP`, `LIBSPDM_ENABLE_CAPABILITY_CHUNK_CAP`.
    - Transport Configuration, such as `LIBSPDM_DATA_TRANSFER_SIZE`, `LIBSPDM_MAX_SPDM_MSG_SIZE`.
    - Data Size Configuration, such as `LIBSPDM_MAX_CERT_CHAIN_SIZE`, `LIBSPDM_MAX_MEASUREMENT_RECORD_SIZE`.

   0.1, implement a proper [spdm_device_secret_lib](https://github.com/DMTF/libspdm/blob/main/include/library/spdm_device_secret_lib.h).

   If the requester supports mutual authentication, implement libspdm_requester_data_sign().

   If the requester supports measurement, implement libspdm_measurement_collection().

   If the requester supports PSK exchange, implement libspdm_psk_handshake_secret_hkdf_expand() and libspdm_psk_master_secret_hkdf_expand().

   spdm_device_secret_lib must be in a secure environment.

   0.2, choose a proper [spdm_secured_message_lib](https://github.com/DMTF/libspdm/blob/main/include/library/spdm_secured_message_lib.h).

   If SPDM session key requires confidentiality, implement spdm_secured_message_lib in a secure environment.

   0.3, choose a proper crypto engine [cryptlib](https://github.com/DMTF/libspdm/blob/main/include/hal/library/cryptlib.h).

   0.4, choose required SPDM transport libs, such as [spdm_transport_mctp_lib](https://github.com/DMTF/libspdm/blob/main/include/library/spdm_transport_mctp_lib.h) and [spdm_transport_pcidoe_lib](https://github.com/DMTF/libspdm/blob/main/include/library/spdm_transport_pcidoe_lib.h)

   0.5, implement required SPDM device IO functions - `libspdm_device_send_message_func` and `libspdm_device_receive_message_func` according to [spdm_common_lib](https://github.com/DMTF/libspdm/blob/main/include/library/spdm_common_lib.h). The `timeout`, in microseconds (us) units, is for the execution of the message. For a requester, the timeout value to send a message is `RTT` and the timeout value to receive a message is `T1 = RTT + ST1` or `T2 = RTT + CT = RTT + 2^ct_exponent`.

   0.6, implement a proper [platform_lib](https://github.com/DMTF/libspdm/blob/main/include/hal/library/platform_lib.h).

1. Initialize SPDM context

   1.1, allocate buffer for the spdm_context, initialize it, and setup scratch_buffer.
   The spdm_context may include the decrypted secured message or session key.
   The scratch buffer may include the decrypted secured message.
   The spdm_context and scratch buffer shall be zeroed before freed or reused.

   ```
   spdm_context = (void *)malloc (libspdm_get_context_size());
   libspdm_init_context (spdm_context);

   scratch_buffer_size = libspdm_get_sizeof_required_scratch_buffer(m_spdm_context);
   LIBSPDM_ASSERT (scratch_buffer_size == LIBSPDM_SCRATCH_BUFFER_SIZE);
   scratch_buffer = (void *)malloc(scratch_buffer_size);
   libspdm_set_scratch_buffer (spdm_context, m_scratch_buffer, scratch_buffer_size);
   ```

   The location of session keys can be separated from spdm_context if desired.
   Each session holds keys in a secured context, and the location of each can be
   directly specified.

   ```
   spdm_secured_context_size = libspdm_secured_message_get_context_size();
   spdm_secured_contexts[0] = (void *)pointer_to_secured_memory_0;
   spdm_secured_contexts[1] = (void *)pointer_to_secured_memory_1;
   [...]
   spdm_secured_contexts[num_sessions] = (void *)pointer_to_secured_memory_num_sessions;
   spdm_context = (void *)malloc (libspdm_get_context_size_without_secured_context());
   libspdm_init_context_with_secured_context(spdm_context, spdm_secured_contexts, num_sessions);
   ```

   1.2, register the device io functions, transport layer functions, and device buffer functions.
   The libspdm provides the default [spdm_transport_mctp_lib](https://github.com/DMTF/libspdm/blob/main/include/library/spdm_transport_mctp_lib.h) and [spdm_transport_pcidoe_lib](https://github.com/DMTF/libspdm/blob/main/include/library/spdm_transport_pcidoe_lib.h).
   The SPDM device driver need provide device IO send/receive function.
   The final sent and received message will be in the sender buffer and receiver buffer.
   Please refer to [design](https://github.com/DMTF/libspdm/blob/main/doc/design.md) for the usage of those APIs.

   ```
   libspdm_register_device_io_func (
     spdm_context,
     spdm_device_send_message,
     spdm_device_receive_message);
   libspdm_register_transport_layer_func (
     spdm_context,
     spdm_transport_mctp_encode_message,
     libspdm_transport_mctp_decode_message,
     libspdm_transport_mctp_get_header_size);
   libspdm_register_device_buffer_func (
     spdm_context,
     spdm_device_acquire_sender_buffer,
     spdm_device_release_sender_buffer,
     spdm_device_acquire_receiver_buffer,
     spdm_device_release_receiver_buffer);
   ```

   1.3, set capabilities and choose algorithms, based upon need.
   ```
   parameter.location = LIBSPDM_DATA_LOCATION_LOCAL;
   libspdm_set_data (spdm_context, LIBSPDM_DATA_CAPABILITY_CT_EXPONENT, &parameter, &ct_exponent, sizeof(ct_exponent));
   libspdm_set_data (spdm_context, LIBSPDM_DATA_CAPABILITY_FLAGS, &parameter, &cap_flags, sizeof(cap_flags));

   libspdm_set_data (spdm_context, LIBSPDM_DATA_CAPABILITY_RTT_US, &parameter, &rtt, sizeof(rtt));

   libspdm_set_data (spdm_context, LIBSPDM_DATA_MEASUREMENT_SPEC, &parameter, &measurement_spec, sizeof(measurement_spec));
   libspdm_set_data (spdm_context, LIBSPDM_DATA_BASE_ASYM_ALGO, &parameter, &base_asym_algo, sizeof(base_asym_algo));
   libspdm_set_data (spdm_context, LIBSPDM_DATA_BASE_HASH_ALGO, &parameter, &base_hash_algo, sizeof(base_hash_algo));
   libspdm_set_data (spdm_context, LIBSPDM_DATA_DHE_NAME_GROUP, &parameter, &dhe_named_group, sizeof(dhe_named_group));
   libspdm_set_data (spdm_context, LIBSPDM_DATA_AEAD_CIPHER_SUITE, &parameter, &aead_cipher_suite, sizeof(aead_cipher_suite));
   libspdm_set_data (spdm_context, LIBSPDM_DATA_REQ_BASE_ASYM_ALG, &parameter, &req_base_asym_alg, sizeof(req_base_asym_alg));
   libspdm_set_data (spdm_context, LIBSPDM_DATA_KEY_SCHEDULE, &parameter, &key_schedule, sizeof(key_schedule));
   ```

   1.4, if responder verification is required, deploy the peer public root certificate based upon need.
   ```
   parameter.location = LIBSPDM_DATA_LOCATION_LOCAL;
   libspdm_set_data (spdm_context, LIBSPDM_DATA_PEER_PUBLIC_ROOT_CERT, &parameter, peer_root_cert, peer_root_cert_size);
   ```
   If there are many peer root certs to set, you can set the peer root certs in order. Note: the max number of peer root certs is LIBSPDM_MAX_ROOT_CERT_SUPPORT.
   ```
   parameter.location = SPDM_DATA_LOCATION_LOCAL;
<<<<<<< HEAD
   libspdm_set_data (spdm_context, SPDM_DATA_PEER_PUBLIC_ROOT_CERT, &parameter, peer_root_cert1, peer_root_cert_size1);
   libspdm_set_data (spdm_context, SPDM_DATA_PEER_PUBLIC_ROOT_CERT, &parameter, peer_root_cert2, peer_root_cert_size2);
   libspdm_set_data (spdm_context, SPDM_DATA_PEER_PUBLIC_ROOT_CERT, &parameter, peer_root_cert3, peer_root_cert_size3);
   ```

   1.5, if raw public key is provisioned instead of certificate, deploy the public key.
        the public key data is DER encoded ASN.1 public key as describes in RFC7250, namely, the SubjectPublicKeyInfo
        structure of a X.509 certificate.
   ```
   parameter.location = LIBSPDM_DATA_LOCATION_LOCAL;
   libspdm_set_data (spdm_context, LIBSPDM_DATA_PEER_PUBLIC_KEY, &parameter, peer_public_key, peer_public_key_size);
   libspdm_set_data (spdm_context, LIBSPDM_DATA_LOCAL_PUBLIC_KEY, &parameter, local_public_key, local_public_key_size);
=======
   if (!deploy_cert_chain) {
     libspdm_set_data (spdm_context, SPDM_DATA_PEER_PUBLIC_ROOT_CERT, &parameter, peer_root_cert1, peer_root_cert_size1);
     libspdm_set_data (spdm_context, SPDM_DATA_PEER_PUBLIC_ROOT_CERT, &parameter, peer_root_cert2, peer_root_cert_size2);
     libspdm_set_data (spdm_context, SPDM_DATA_PEER_PUBLIC_ROOT_CERT, &parameter, peer_root_cert3, peer_root_cert_size3);
   } else {
     libspdm_set_data (spdm_context, SPDM_DATA_PEER_PUBLIC_CERT_CHAIN, &parameter, peer_cert_chain, peer_cert_chain_size);
   }
>>>>>>> 22bca7c1
   ```

   1.6, if mutual authentication is supported, deploy slot number, public certificate chain.
   ```
   parameter.additional_data[0] = slot_id;
   libspdm_set_data (spdm_context, LIBSPDM_DATA_LOCAL_PUBLIC_CERT_CHAIN, &parameter, my_public_cert_chains, my_public_cert_chains_size);
   ```

   1.7, if PSK is required, optionally deploy PSK Hint.
   ```
   libspdm_set_data (spdm_context, LIBSPDM_DATA_PSK_HINT, NULL, psk_hint, psk_hint_size);
   ```

2. Create connection with the responder

   Send GET_VERSION, GET_CAPABILITIES and NEGOTIATE_ALGORITHM.
   ```
   libspdm_init_connection (spdm_context, FALSE);
   ```

3. Authentication the responder

   Send GET_DIGESTES, GET_CERTIFICATES and CHALLENGE.
   ```
   libspdm_get_digest (spdm_context, slot_mask, total_digest_buffer);
   libspdm_get_certificate (spdm_context, slot_id, cert_chain_size, cert_chain);
   libspdm_challenge (spdm_context, slot_id, measurement_hash_type, measurement_hash);
   ```

4. Get the measurement from the responder

   4.1, Send GET_MEASUREMENT to query the total number of measurements available.
   ```
   libspdm_get_measurement (
       spdm_context,
       NULL,
       request_attribute,
       SPDM_GET_MEASUREMENTS_REQUEST_MEASUREMENT_OPERATION_TOTAL_NUMBER_OF_MEASUREMENTS,
       slot_id,
       &number_of_blocks,
       NULL,
       NULL
       );
   ```

   4.2, Send GET_MEASUREMENT to get measurement one by one.
   ```
   for (index = 1; index <= number_of_blocks; index++) {
     if (index == number_of_blocks) {
       request_attribute = SPDM_GET_MEASUREMENTS_REQUEST_ATTRIBUTES_GENERATE_SIGNATURE;
     }
     libspdm_get_measurement (
       spdm_context,
       NULL,
       request_attribute,
       index,
       slot_id,
       &number_of_block,
       &measurement_record_length,
       measurement_record
       );
   }
   ```

5. Manage an SPDM session

   5.1, Without PSK, send KEY_EXCHANGE/FINISH to create a session.
   ```
   libspdm_start_session (
       spdm_context,
       FALSE, // KeyExchange
       SPDM_CHALLENGE_REQUEST_TCB_COMPONENT_MEASUREMENT_HASH,
       slot_id,
       &session_id,
       &heartbeat_period,
       measurement_hash
       );
   ```

   Or with PSK, send PSK_EXCHANGE/PSK_FINISH to create a session.
   ```
   libspdm_start_session (
       spdm_context,
       TRUE, // KeyExchange
       SPDM_CHALLENGE_REQUEST_TCB_COMPONENT_MEASUREMENT_HASH,
       slot_id,
       &session_id,
       &heartbeat_period,
       measurement_hash
       );
   ```

   5.2, Send END_SESSION to close the session.
   ```
   libspdm_stop_session (spdm_context, session_id, end_session_attributes);
   ```

   5.3, Send HEARTBEAT, when it is required.
   ```
   libspdm_heartbeat (spdm_context, session_id);
   ```

   5.4, Send KEY_UPDATE, when it is required.
   ```
   libspdm_key_update (spdm_context, session_id, single_direction);
   ```

6. Send and receive message in an SPDM session

   6.1, Use the SPDM vendor defined message.
        (SPDM vendor defined message + transport layer header (SPDM) => application message)
   ```
   libspdm_send_receive_data (spdm_context, &session_id, FALSE, &request, request_size, &response, &response_size);
   ```

   6.2, Use the transport layer application message.
   ```
   libspdm_send_receive_data (spdm_context, &session_id, TRUE, &request, request_size, &response, &response_size);
   ```

7. Free the memory of contexts within the SPDM context when all flow is over.
   This function doesn't free the SPDM context itself.
   ```
   libspdm_deinit_context(spdm_context);
   ```

## SPDM Responder

Refer to spdm_server_init() in [spdm_responder.c](https://github.com/DMTF/spdm-emu/blob/main/spdm_emu/spdm_responder_emu/spdm_responder_spdm.c)

0. Choose proper SPDM libraries.

   0.0, choose proper macros in [spdm_lib_config](https://github.com/DMTF/libspdm/blob/main/include/library/spdm_lib_config.h), including:
    - Cryptography Configuration, such as `LIBSPDM_RSA_SSA_SUPPORT`, `LIBSPDM_FFDHE_SUPPORT`.
    - Capability Configuration, such as `LIBSPDM_ENABLE_CAPABILITY_PSK_EX_CAP`, `LIBSPDM_ENABLE_CAPABILITY_MUT_AUTH_CAP`, `LIBSPDM_ENABLE_CAPABILITY_CHUNK_CAP`.
    - Transport Configuration, such as `LIBSPDM_DATA_TRANSFER_SIZE`, `LIBSPDM_MAX_SPDM_MSG_SIZE`.
    - Data Size Configuration, such as `LIBSPDM_MAX_CERT_CHAIN_SIZE`, `LIBSPDM_MAX_MEASUREMENT_RECORD_SIZE`.

   0.1, implement a proper [spdm_device_secret_lib](https://github.com/DMTF/libspdm/blob/main/include/library/spdm_device_secret_lib.h).

   If the responder supports signing, implement libspdm_responder_data_sign().

   If the responder supports measurement, implement libspdm_measurement_collection().

   If the responder supports PSK exchange, implement libspdm_psk_handshake_secret_hkdf_expand() and libspdm_psk_master_secret_hkdf_expand().

   spdm_device_secret_lib must be in a secure environment.

   0.2, choose a proper [spdm_secured_message_lib](https://github.com/DMTF/libspdm/blob/main/include/library/spdm_secured_message_lib.h).

   If SPDM session key requires confidentiality, implement spdm_secured_message_lib in a secure environment.

   0.3, choose a proper crypto engine [cryptlib](https://github.com/DMTF/libspdm/blob/main/include/hal/library/cryptlib.h).

   0.4, choose required SPDM transport libs, such as [spdm_transport_mctp_lib](https://github.com/DMTF/libspdm/blob/main/include/library/spdm_transport_mctp_lib.h) and [spdm_transport_pcidoe_lib](https://github.com/DMTF/libspdm/blob/main/include/library/spdm_transport_pcidoe_lib.h)

   0.5, implement required SPDM device IO functions - `libspdm_device_send_message_func` and `libspdm_device_receive_message_func` according to [spdm_common_lib](https://github.com/DMTF/libspdm/blob/main/include/library/spdm_common_lib.h).

   0.6, implement a proper [platform_lib](https://github.com/DMTF/libspdm/blob/main/include/hal/library/platform_lib.h).

0. Implement a proper spdm_device_secret_lib.

1. Initialize SPDM context (similar to SPDM requester)

   1.1, allocate buffer for the spdm_context, initialize it, and setup scratch_buffer.
   The spdm_context may include the decrypted secured message or session key.
   The scratch buffer may include the decrypted secured message.
   The spdm_context and scratch buffer shall be zeroed before freed or reused.

   ```
   spdm_context = (void *)malloc (spdm_get_context_size());
   libspdm_init_context (spdm_context);

   scratch_buffer_size = libspdm_get_sizeof_required_scratch_buffer(m_spdm_context);
   LIBSPDM_ASSERT (scratch_buffer_size == LIBSPDM_SCRATCH_BUFFER_SIZE);
   libspdm_set_scratch_buffer (spdm_context, m_scratch_buffer, scratch_buffer_size);
   ```
  
   The location of session keys can be separated from spdm_context if desired.
   Each session holds keys in a secured context, and the location of each can be
   directly specified.

   ```
   spdm_secured_context_size = libspdm_secured_message_get_context_size();
   spdm_secured_contexts[0] = (void *)pointer_to_secured_memory_0;
   spdm_secured_contexts[1] = (void *)pointer_to_secured_memory_1;
   [...]
   spdm_secured_contexts[num_sessions] = (void *)pointer_to_secured_memory_num_sessions;
   spdm_context = (void *)malloc (libspdm_get_context_size_without_secured_context());
   libspdm_init_context_with_secured_context(spdm_context, spdm_secured_contexts, num_sessions);
   ```

   1.2, register the device io functions, transport layer functions, and device buffer functions.
   The libspdm provides the default [spdm_transport_mctp_lib](https://github.com/DMTF/libspdm/blob/main/include/library/spdm_transport_mctp_lib.h) and [spdm_transport_pcidoe_lib](https://github.com/DMTF/libspdm/blob/main/include/library/spdm_transport_pcidoe_lib.h).
   The SPDM device driver need provide device IO send/receive function.
   The final sent and received message will be in the sender buffer and receiver buffer.
   Please refer to [design](https://github.com/DMTF/libspdm/blob/main/doc/design.md) for the usage of those APIs.

   ```
   libspdm_register_device_io_func (
     spdm_context,
     spdm_device_send_message,
     spdm_device_receive_message);
   libspdm_register_transport_layer_func (
     spdm_context,
     spdm_transport_mctp_encode_message,
     libspdm_transport_mctp_decode_message,
     libspdm_transport_mctp_get_header_size);
   libspdm_register_device_buffer_func (
     spdm_context,
     spdm_device_acquire_sender_buffer,
     spdm_device_release_sender_buffer,
     spdm_device_acquire_receiver_buffer,
     spdm_device_release_receiver_buffer);
   ```

   1.3, set capabilities and choose algorithms, based upon need.
   ```
   parameter.location = LIBSPDM_DATA_LOCATION_LOCAL;
   libspdm_set_data (spdm_context, LIBSPDM_DATA_CAPABILITY_CT_EXPONENT, &parameter, &ct_exponent, sizeof(ct_exponent));
   libspdm_set_data (spdm_context, LIBSPDM_DATA_CAPABILITY_FLAGS, &parameter, &cap_flags, sizeof(cap_flags));

   libspdm_set_data (spdm_context, LIBSPDM_DATA_MEASUREMENT_SPEC, &parameter, &measurement_spec, sizeof(measurement_spec));
   libspdm_set_data (spdm_context, LIBSPDM_DATA_MEASUREMENT_HASH_ALGO, &parameter, &measurement_hash_algo, sizeof(measurement_hash_algo));
   libspdm_set_data (spdm_context, LIBSPDM_DATA_BASE_ASYM_ALGO, &parameter, &base_asym_algo, sizeof(base_asym_algo));
   libspdm_set_data (spdm_context, LIBSPDM_DATA_BASE_HASH_ALGO, &parameter, &base_hash_algo, sizeof(base_hash_algo));
   libspdm_set_data (spdm_context, LIBSPDM_DATA_DHE_NAME_GROUP, &parameter, &dhe_named_group, sizeof(dhe_named_group));
   libspdm_set_data (spdm_context, LIBSPDM_DATA_AEAD_CIPHER_SUITE, &parameter, &aead_cipher_suite, sizeof(aead_cipher_suite));
   libspdm_set_data (spdm_context, LIBSPDM_DATA_REQ_BASE_ASYM_ALG, &parameter, &req_base_asym_alg, sizeof(req_base_asym_alg));
   libspdm_set_data (spdm_context, LIBSPDM_DATA_KEY_SCHEDULE, &parameter, &key_schedule, sizeof(key_schedule));
   ```

   1.4, deploy slot number, public certificate chain.
   ```
   parameter.additional_data[0] = slot_id;
   libspdm_set_data (spdm_context, LIBSPDM_DATA_LOCAL_PUBLIC_CERT_CHAIN, &parameter, my_public_cert_chains, my_public_cert_chains_size);
   ```

   1.5, if mutual authentication (requester verification) is required, deploy the peer public root certificate based upon need.
   ```
   parameter.location = LIBSPDM_DATA_LOCATION_LOCAL;
   libspdm_set_data (spdm_context, LIBSPDM_DATA_PEER_PUBLIC_ROOT_CERT, &parameter, peer_root_cert, peer_root_cert_size);
   ```
   If there are many peer root certs to set, you can set the peer root certs in order. Note: the max number of peer root certs is LIBSPDM_MAX_ROOT_CERT_SUPPORT.
   ```
   parameter.location = SPDM_DATA_LOCATION_LOCAL;
<<<<<<< HEAD
   libspdm_set_data (spdm_context, SPDM_DATA_PEER_PUBLIC_ROOT_CERT, &parameter, peer_root_cert1, peer_root_cert_size1);
   libspdm_set_data (spdm_context, SPDM_DATA_PEER_PUBLIC_ROOT_CERT, &parameter, peer_root_cert2, peer_root_cert_size2);
   libspdm_set_data (spdm_context, SPDM_DATA_PEER_PUBLIC_ROOT_CERT, &parameter, peer_root_cert3, peer_root_cert_size3);
   ```

   1.6, if raw public key is provisioned instead of certificate, deploy the public key.
        the public key data is DER encoded ASN.1 public key as describes in RFC7250, namely, the SubjectPublicKeyInfo
        structure of a X.509 certificate.
   ```
   parameter.location = LIBSPDM_DATA_LOCATION_LOCAL;
   libspdm_set_data (spdm_context, LIBSPDM_DATA_PEER_PUBLIC_KEY, &parameter, peer_public_key, peer_public_key_size);
   libspdm_set_data (spdm_context, LIBSPDM_DATA_LOCAL_PUBLIC_KEY, &parameter, local_public_key, local_public_key_size);
=======
   if (!deploy_cert_chain) {
     libspdm_set_data (spdm_context, SPDM_DATA_PEER_PUBLIC_ROOT_CERT, &parameter, peer_root_cert1, peer_root_cert_size1);
     libspdm_set_data (spdm_context, SPDM_DATA_PEER_PUBLIC_ROOT_CERT, &parameter, peer_root_cert2, peer_root_cert_size2);
     libspdm_set_data (spdm_context, SPDM_DATA_PEER_PUBLIC_ROOT_CERT, &parameter, peer_root_cert3, peer_root_cert_size3);
   } else {
     libspdm_set_data (spdm_context, SPDM_DATA_PEER_PUBLIC_CERT_CHAIN, &parameter, peer_cert_chain, peer_cert_chain_size);
   }
>>>>>>> 22bca7c1
   ```

   1.7, if PSK is required, optionally deploy PSK Hint.
   ```
   libspdm_set_data (spdm_context, LIBSPDM_DATA_PSK_HINT, NULL, psk_hint, psk_hint_size);
   ```

2. Dispatch SPDM messages.

   ```
   while (TRUE) {
     status = libspdm_responder_dispatch_message (m_spdm_context);
     if (status != RETURN_UNSUPPORTED) {
       continue;
     }
     // handle non SPDM message
     ......
   }
   ```

3. Register message process callback

   This callback need handle both SPDM vendor defined message and transport layer application message.
   ```
   return_status libspdm_get_response_vendor_defined_request (
     void           *spdm_context,
     const uint32_t *session_id,
     bool            is_app_message,
     size_t          request_size,
     const void     *request,
     size_t         *response_size,
     void           *response
   )
   {
     if (is_app_message) {
       // this is a transport layer application message
     } else {
       // this is a SPDM vendor defined message (without transport layer header)
     }
   }

   libspdm_register_get_response_func (spdm_context, libspdm_get_response_vendor_defined_request);
   ```

4. Free the memory of contexts within the SPDM context when all flow is over.
   This function doesn't free the SPDM context itself.
   ```
   libspdm_deinit_context(spdm_context);
   ```

## Message Logging
libspdm allows an integrator to log request and response messages to an integrator-provided buffer.
Message logging enables independent verification of message transcripts by a Verifier entity,
and also aids in debugging. Message logging is enabled at compile time by setting the
`LIBSPDM_ENABLE_MSG_LOG` macro to a value of `1`. Message logging is enabled at run time through the
`libspdm_set_msg_log_mode` function, and its status is checked with the `libspdm_get_msg_log_status`
function. When enabled both request messages and response messages are written to the buffer.
Writing to the message log buffer may fill the buffer after which subsequent writes to the
buffer will be ignored. Once the desired messages have been captured in the message log buffer the
`libspdm_get_msg_log_size` returns the size, in bytes, of all the concatenated messages.
```
libspdm_init_msg_log (spdm_context, msg_log_buffer, sizeof(msg_log_buffer));
libspdm_set_msg_log_mode (spdm_context, LIBSPDM_MSG_LOG_MODE_ENABLE);

/* Send requests and receive responses that will be logged to the buffer. */

buffer_size = libspdm_get_msg_log_size (spdm_context);

/* Send msg_log_buffer and buffer_size to the Verifier for independent verification. */
```
Currently message logging is only supported within a Requester, and only for the `GET_VERSION`,
`GET_CAPABILITIES`, `NEGOTIATE_ALGORITHMS`, and `GET_MEASUREMENTS` requests and their associated
responses. More messages will be added in a subsequent release. Message logging can also be added to
the Responder if there is interest.
<|MERGE_RESOLUTION|>--- conflicted
+++ resolved
@@ -1,482 +1,462 @@
-# SPDM Requester and Responder User Guide
-
-This document provides the general information on how to construct an SPDM Requester or an SPDM Responder.
-
-## SPDM Requester
-
-Refer to spdm_client_init() in [spdm_requester.c](https://github.com/DMTF/spdm-emu/blob/main/spdm_emu/spdm_requester_emu/spdm_requester_spdm.c)
-
-0. Choose proper SPDM libraries.
-
-   0.0, choose proper macros in [spdm_lib_config](https://github.com/DMTF/libspdm/blob/main/include/library/spdm_lib_config.h), including:
-    - Cryptography Configuration, such as `LIBSPDM_RSA_SSA_SUPPORT`, `LIBSPDM_FFDHE_SUPPORT`.
-    - Capability Configuration, such as `LIBSPDM_ENABLE_CAPABILITY_PSK_EX_CAP`, `LIBSPDM_ENABLE_CAPABILITY_MUT_AUTH_CAP`, `LIBSPDM_ENABLE_CAPABILITY_CHUNK_CAP`.
-    - Transport Configuration, such as `LIBSPDM_DATA_TRANSFER_SIZE`, `LIBSPDM_MAX_SPDM_MSG_SIZE`.
-    - Data Size Configuration, such as `LIBSPDM_MAX_CERT_CHAIN_SIZE`, `LIBSPDM_MAX_MEASUREMENT_RECORD_SIZE`.
-
-   0.1, implement a proper [spdm_device_secret_lib](https://github.com/DMTF/libspdm/blob/main/include/library/spdm_device_secret_lib.h).
-
-   If the requester supports mutual authentication, implement libspdm_requester_data_sign().
-
-   If the requester supports measurement, implement libspdm_measurement_collection().
-
-   If the requester supports PSK exchange, implement libspdm_psk_handshake_secret_hkdf_expand() and libspdm_psk_master_secret_hkdf_expand().
-
-   spdm_device_secret_lib must be in a secure environment.
-
-   0.2, choose a proper [spdm_secured_message_lib](https://github.com/DMTF/libspdm/blob/main/include/library/spdm_secured_message_lib.h).
-
-   If SPDM session key requires confidentiality, implement spdm_secured_message_lib in a secure environment.
-
-   0.3, choose a proper crypto engine [cryptlib](https://github.com/DMTF/libspdm/blob/main/include/hal/library/cryptlib.h).
-
-   0.4, choose required SPDM transport libs, such as [spdm_transport_mctp_lib](https://github.com/DMTF/libspdm/blob/main/include/library/spdm_transport_mctp_lib.h) and [spdm_transport_pcidoe_lib](https://github.com/DMTF/libspdm/blob/main/include/library/spdm_transport_pcidoe_lib.h)
-
-   0.5, implement required SPDM device IO functions - `libspdm_device_send_message_func` and `libspdm_device_receive_message_func` according to [spdm_common_lib](https://github.com/DMTF/libspdm/blob/main/include/library/spdm_common_lib.h). The `timeout`, in microseconds (us) units, is for the execution of the message. For a requester, the timeout value to send a message is `RTT` and the timeout value to receive a message is `T1 = RTT + ST1` or `T2 = RTT + CT = RTT + 2^ct_exponent`.
-
-   0.6, implement a proper [platform_lib](https://github.com/DMTF/libspdm/blob/main/include/hal/library/platform_lib.h).
-
-1. Initialize SPDM context
-
-   1.1, allocate buffer for the spdm_context, initialize it, and setup scratch_buffer.
-   The spdm_context may include the decrypted secured message or session key.
-   The scratch buffer may include the decrypted secured message.
-   The spdm_context and scratch buffer shall be zeroed before freed or reused.
-
-   ```
-   spdm_context = (void *)malloc (libspdm_get_context_size());
-   libspdm_init_context (spdm_context);
-
-   scratch_buffer_size = libspdm_get_sizeof_required_scratch_buffer(m_spdm_context);
-   LIBSPDM_ASSERT (scratch_buffer_size == LIBSPDM_SCRATCH_BUFFER_SIZE);
-   scratch_buffer = (void *)malloc(scratch_buffer_size);
-   libspdm_set_scratch_buffer (spdm_context, m_scratch_buffer, scratch_buffer_size);
-   ```
-
-   The location of session keys can be separated from spdm_context if desired.
-   Each session holds keys in a secured context, and the location of each can be
-   directly specified.
-
-   ```
-   spdm_secured_context_size = libspdm_secured_message_get_context_size();
-   spdm_secured_contexts[0] = (void *)pointer_to_secured_memory_0;
-   spdm_secured_contexts[1] = (void *)pointer_to_secured_memory_1;
-   [...]
-   spdm_secured_contexts[num_sessions] = (void *)pointer_to_secured_memory_num_sessions;
-   spdm_context = (void *)malloc (libspdm_get_context_size_without_secured_context());
-   libspdm_init_context_with_secured_context(spdm_context, spdm_secured_contexts, num_sessions);
-   ```
-
-   1.2, register the device io functions, transport layer functions, and device buffer functions.
-   The libspdm provides the default [spdm_transport_mctp_lib](https://github.com/DMTF/libspdm/blob/main/include/library/spdm_transport_mctp_lib.h) and [spdm_transport_pcidoe_lib](https://github.com/DMTF/libspdm/blob/main/include/library/spdm_transport_pcidoe_lib.h).
-   The SPDM device driver need provide device IO send/receive function.
-   The final sent and received message will be in the sender buffer and receiver buffer.
-   Please refer to [design](https://github.com/DMTF/libspdm/blob/main/doc/design.md) for the usage of those APIs.
-
-   ```
-   libspdm_register_device_io_func (
-     spdm_context,
-     spdm_device_send_message,
-     spdm_device_receive_message);
-   libspdm_register_transport_layer_func (
-     spdm_context,
-     spdm_transport_mctp_encode_message,
-     libspdm_transport_mctp_decode_message,
-     libspdm_transport_mctp_get_header_size);
-   libspdm_register_device_buffer_func (
-     spdm_context,
-     spdm_device_acquire_sender_buffer,
-     spdm_device_release_sender_buffer,
-     spdm_device_acquire_receiver_buffer,
-     spdm_device_release_receiver_buffer);
-   ```
-
-   1.3, set capabilities and choose algorithms, based upon need.
-   ```
-   parameter.location = LIBSPDM_DATA_LOCATION_LOCAL;
-   libspdm_set_data (spdm_context, LIBSPDM_DATA_CAPABILITY_CT_EXPONENT, &parameter, &ct_exponent, sizeof(ct_exponent));
-   libspdm_set_data (spdm_context, LIBSPDM_DATA_CAPABILITY_FLAGS, &parameter, &cap_flags, sizeof(cap_flags));
-
-   libspdm_set_data (spdm_context, LIBSPDM_DATA_CAPABILITY_RTT_US, &parameter, &rtt, sizeof(rtt));
-
-   libspdm_set_data (spdm_context, LIBSPDM_DATA_MEASUREMENT_SPEC, &parameter, &measurement_spec, sizeof(measurement_spec));
-   libspdm_set_data (spdm_context, LIBSPDM_DATA_BASE_ASYM_ALGO, &parameter, &base_asym_algo, sizeof(base_asym_algo));
-   libspdm_set_data (spdm_context, LIBSPDM_DATA_BASE_HASH_ALGO, &parameter, &base_hash_algo, sizeof(base_hash_algo));
-   libspdm_set_data (spdm_context, LIBSPDM_DATA_DHE_NAME_GROUP, &parameter, &dhe_named_group, sizeof(dhe_named_group));
-   libspdm_set_data (spdm_context, LIBSPDM_DATA_AEAD_CIPHER_SUITE, &parameter, &aead_cipher_suite, sizeof(aead_cipher_suite));
-   libspdm_set_data (spdm_context, LIBSPDM_DATA_REQ_BASE_ASYM_ALG, &parameter, &req_base_asym_alg, sizeof(req_base_asym_alg));
-   libspdm_set_data (spdm_context, LIBSPDM_DATA_KEY_SCHEDULE, &parameter, &key_schedule, sizeof(key_schedule));
-   ```
-
-   1.4, if responder verification is required, deploy the peer public root certificate based upon need.
-   ```
-   parameter.location = LIBSPDM_DATA_LOCATION_LOCAL;
-   libspdm_set_data (spdm_context, LIBSPDM_DATA_PEER_PUBLIC_ROOT_CERT, &parameter, peer_root_cert, peer_root_cert_size);
-   ```
-   If there are many peer root certs to set, you can set the peer root certs in order. Note: the max number of peer root certs is LIBSPDM_MAX_ROOT_CERT_SUPPORT.
-   ```
-   parameter.location = SPDM_DATA_LOCATION_LOCAL;
-<<<<<<< HEAD
-   libspdm_set_data (spdm_context, SPDM_DATA_PEER_PUBLIC_ROOT_CERT, &parameter, peer_root_cert1, peer_root_cert_size1);
-   libspdm_set_data (spdm_context, SPDM_DATA_PEER_PUBLIC_ROOT_CERT, &parameter, peer_root_cert2, peer_root_cert_size2);
-   libspdm_set_data (spdm_context, SPDM_DATA_PEER_PUBLIC_ROOT_CERT, &parameter, peer_root_cert3, peer_root_cert_size3);
-   ```
-
-   1.5, if raw public key is provisioned instead of certificate, deploy the public key.
-        the public key data is DER encoded ASN.1 public key as describes in RFC7250, namely, the SubjectPublicKeyInfo
-        structure of a X.509 certificate.
-   ```
-   parameter.location = LIBSPDM_DATA_LOCATION_LOCAL;
-   libspdm_set_data (spdm_context, LIBSPDM_DATA_PEER_PUBLIC_KEY, &parameter, peer_public_key, peer_public_key_size);
-   libspdm_set_data (spdm_context, LIBSPDM_DATA_LOCAL_PUBLIC_KEY, &parameter, local_public_key, local_public_key_size);
-=======
-   if (!deploy_cert_chain) {
-     libspdm_set_data (spdm_context, SPDM_DATA_PEER_PUBLIC_ROOT_CERT, &parameter, peer_root_cert1, peer_root_cert_size1);
-     libspdm_set_data (spdm_context, SPDM_DATA_PEER_PUBLIC_ROOT_CERT, &parameter, peer_root_cert2, peer_root_cert_size2);
-     libspdm_set_data (spdm_context, SPDM_DATA_PEER_PUBLIC_ROOT_CERT, &parameter, peer_root_cert3, peer_root_cert_size3);
-   } else {
-     libspdm_set_data (spdm_context, SPDM_DATA_PEER_PUBLIC_CERT_CHAIN, &parameter, peer_cert_chain, peer_cert_chain_size);
-   }
->>>>>>> 22bca7c1
-   ```
-
-   1.6, if mutual authentication is supported, deploy slot number, public certificate chain.
-   ```
-   parameter.additional_data[0] = slot_id;
-   libspdm_set_data (spdm_context, LIBSPDM_DATA_LOCAL_PUBLIC_CERT_CHAIN, &parameter, my_public_cert_chains, my_public_cert_chains_size);
-   ```
-
-   1.7, if PSK is required, optionally deploy PSK Hint.
-   ```
-   libspdm_set_data (spdm_context, LIBSPDM_DATA_PSK_HINT, NULL, psk_hint, psk_hint_size);
-   ```
-
-2. Create connection with the responder
-
-   Send GET_VERSION, GET_CAPABILITIES and NEGOTIATE_ALGORITHM.
-   ```
-   libspdm_init_connection (spdm_context, FALSE);
-   ```
-
-3. Authentication the responder
-
-   Send GET_DIGESTES, GET_CERTIFICATES and CHALLENGE.
-   ```
-   libspdm_get_digest (spdm_context, slot_mask, total_digest_buffer);
-   libspdm_get_certificate (spdm_context, slot_id, cert_chain_size, cert_chain);
-   libspdm_challenge (spdm_context, slot_id, measurement_hash_type, measurement_hash);
-   ```
-
-4. Get the measurement from the responder
-
-   4.1, Send GET_MEASUREMENT to query the total number of measurements available.
-   ```
-   libspdm_get_measurement (
-       spdm_context,
-       NULL,
-       request_attribute,
-       SPDM_GET_MEASUREMENTS_REQUEST_MEASUREMENT_OPERATION_TOTAL_NUMBER_OF_MEASUREMENTS,
-       slot_id,
-       &number_of_blocks,
-       NULL,
-       NULL
-       );
-   ```
-
-   4.2, Send GET_MEASUREMENT to get measurement one by one.
-   ```
-   for (index = 1; index <= number_of_blocks; index++) {
-     if (index == number_of_blocks) {
-       request_attribute = SPDM_GET_MEASUREMENTS_REQUEST_ATTRIBUTES_GENERATE_SIGNATURE;
-     }
-     libspdm_get_measurement (
-       spdm_context,
-       NULL,
-       request_attribute,
-       index,
-       slot_id,
-       &number_of_block,
-       &measurement_record_length,
-       measurement_record
-       );
-   }
-   ```
-
-5. Manage an SPDM session
-
-   5.1, Without PSK, send KEY_EXCHANGE/FINISH to create a session.
-   ```
-   libspdm_start_session (
-       spdm_context,
-       FALSE, // KeyExchange
-       SPDM_CHALLENGE_REQUEST_TCB_COMPONENT_MEASUREMENT_HASH,
-       slot_id,
-       &session_id,
-       &heartbeat_period,
-       measurement_hash
-       );
-   ```
-
-   Or with PSK, send PSK_EXCHANGE/PSK_FINISH to create a session.
-   ```
-   libspdm_start_session (
-       spdm_context,
-       TRUE, // KeyExchange
-       SPDM_CHALLENGE_REQUEST_TCB_COMPONENT_MEASUREMENT_HASH,
-       slot_id,
-       &session_id,
-       &heartbeat_period,
-       measurement_hash
-       );
-   ```
-
-   5.2, Send END_SESSION to close the session.
-   ```
-   libspdm_stop_session (spdm_context, session_id, end_session_attributes);
-   ```
-
-   5.3, Send HEARTBEAT, when it is required.
-   ```
-   libspdm_heartbeat (spdm_context, session_id);
-   ```
-
-   5.4, Send KEY_UPDATE, when it is required.
-   ```
-   libspdm_key_update (spdm_context, session_id, single_direction);
-   ```
-
-6. Send and receive message in an SPDM session
-
-   6.1, Use the SPDM vendor defined message.
-        (SPDM vendor defined message + transport layer header (SPDM) => application message)
-   ```
-   libspdm_send_receive_data (spdm_context, &session_id, FALSE, &request, request_size, &response, &response_size);
-   ```
-
-   6.2, Use the transport layer application message.
-   ```
-   libspdm_send_receive_data (spdm_context, &session_id, TRUE, &request, request_size, &response, &response_size);
-   ```
-
-7. Free the memory of contexts within the SPDM context when all flow is over.
-   This function doesn't free the SPDM context itself.
-   ```
-   libspdm_deinit_context(spdm_context);
-   ```
-
-## SPDM Responder
-
-Refer to spdm_server_init() in [spdm_responder.c](https://github.com/DMTF/spdm-emu/blob/main/spdm_emu/spdm_responder_emu/spdm_responder_spdm.c)
-
-0. Choose proper SPDM libraries.
-
-   0.0, choose proper macros in [spdm_lib_config](https://github.com/DMTF/libspdm/blob/main/include/library/spdm_lib_config.h), including:
-    - Cryptography Configuration, such as `LIBSPDM_RSA_SSA_SUPPORT`, `LIBSPDM_FFDHE_SUPPORT`.
-    - Capability Configuration, such as `LIBSPDM_ENABLE_CAPABILITY_PSK_EX_CAP`, `LIBSPDM_ENABLE_CAPABILITY_MUT_AUTH_CAP`, `LIBSPDM_ENABLE_CAPABILITY_CHUNK_CAP`.
-    - Transport Configuration, such as `LIBSPDM_DATA_TRANSFER_SIZE`, `LIBSPDM_MAX_SPDM_MSG_SIZE`.
-    - Data Size Configuration, such as `LIBSPDM_MAX_CERT_CHAIN_SIZE`, `LIBSPDM_MAX_MEASUREMENT_RECORD_SIZE`.
-
-   0.1, implement a proper [spdm_device_secret_lib](https://github.com/DMTF/libspdm/blob/main/include/library/spdm_device_secret_lib.h).
-
-   If the responder supports signing, implement libspdm_responder_data_sign().
-
-   If the responder supports measurement, implement libspdm_measurement_collection().
-
-   If the responder supports PSK exchange, implement libspdm_psk_handshake_secret_hkdf_expand() and libspdm_psk_master_secret_hkdf_expand().
-
-   spdm_device_secret_lib must be in a secure environment.
-
-   0.2, choose a proper [spdm_secured_message_lib](https://github.com/DMTF/libspdm/blob/main/include/library/spdm_secured_message_lib.h).
-
-   If SPDM session key requires confidentiality, implement spdm_secured_message_lib in a secure environment.
-
-   0.3, choose a proper crypto engine [cryptlib](https://github.com/DMTF/libspdm/blob/main/include/hal/library/cryptlib.h).
-
-   0.4, choose required SPDM transport libs, such as [spdm_transport_mctp_lib](https://github.com/DMTF/libspdm/blob/main/include/library/spdm_transport_mctp_lib.h) and [spdm_transport_pcidoe_lib](https://github.com/DMTF/libspdm/blob/main/include/library/spdm_transport_pcidoe_lib.h)
-
-   0.5, implement required SPDM device IO functions - `libspdm_device_send_message_func` and `libspdm_device_receive_message_func` according to [spdm_common_lib](https://github.com/DMTF/libspdm/blob/main/include/library/spdm_common_lib.h).
-
-   0.6, implement a proper [platform_lib](https://github.com/DMTF/libspdm/blob/main/include/hal/library/platform_lib.h).
-
-0. Implement a proper spdm_device_secret_lib.
-
-1. Initialize SPDM context (similar to SPDM requester)
-
-   1.1, allocate buffer for the spdm_context, initialize it, and setup scratch_buffer.
-   The spdm_context may include the decrypted secured message or session key.
-   The scratch buffer may include the decrypted secured message.
-   The spdm_context and scratch buffer shall be zeroed before freed or reused.
-
-   ```
-   spdm_context = (void *)malloc (spdm_get_context_size());
-   libspdm_init_context (spdm_context);
-
-   scratch_buffer_size = libspdm_get_sizeof_required_scratch_buffer(m_spdm_context);
-   LIBSPDM_ASSERT (scratch_buffer_size == LIBSPDM_SCRATCH_BUFFER_SIZE);
-   libspdm_set_scratch_buffer (spdm_context, m_scratch_buffer, scratch_buffer_size);
-   ```
-  
-   The location of session keys can be separated from spdm_context if desired.
-   Each session holds keys in a secured context, and the location of each can be
-   directly specified.
-
-   ```
-   spdm_secured_context_size = libspdm_secured_message_get_context_size();
-   spdm_secured_contexts[0] = (void *)pointer_to_secured_memory_0;
-   spdm_secured_contexts[1] = (void *)pointer_to_secured_memory_1;
-   [...]
-   spdm_secured_contexts[num_sessions] = (void *)pointer_to_secured_memory_num_sessions;
-   spdm_context = (void *)malloc (libspdm_get_context_size_without_secured_context());
-   libspdm_init_context_with_secured_context(spdm_context, spdm_secured_contexts, num_sessions);
-   ```
-
-   1.2, register the device io functions, transport layer functions, and device buffer functions.
-   The libspdm provides the default [spdm_transport_mctp_lib](https://github.com/DMTF/libspdm/blob/main/include/library/spdm_transport_mctp_lib.h) and [spdm_transport_pcidoe_lib](https://github.com/DMTF/libspdm/blob/main/include/library/spdm_transport_pcidoe_lib.h).
-   The SPDM device driver need provide device IO send/receive function.
-   The final sent and received message will be in the sender buffer and receiver buffer.
-   Please refer to [design](https://github.com/DMTF/libspdm/blob/main/doc/design.md) for the usage of those APIs.
-
-   ```
-   libspdm_register_device_io_func (
-     spdm_context,
-     spdm_device_send_message,
-     spdm_device_receive_message);
-   libspdm_register_transport_layer_func (
-     spdm_context,
-     spdm_transport_mctp_encode_message,
-     libspdm_transport_mctp_decode_message,
-     libspdm_transport_mctp_get_header_size);
-   libspdm_register_device_buffer_func (
-     spdm_context,
-     spdm_device_acquire_sender_buffer,
-     spdm_device_release_sender_buffer,
-     spdm_device_acquire_receiver_buffer,
-     spdm_device_release_receiver_buffer);
-   ```
-
-   1.3, set capabilities and choose algorithms, based upon need.
-   ```
-   parameter.location = LIBSPDM_DATA_LOCATION_LOCAL;
-   libspdm_set_data (spdm_context, LIBSPDM_DATA_CAPABILITY_CT_EXPONENT, &parameter, &ct_exponent, sizeof(ct_exponent));
-   libspdm_set_data (spdm_context, LIBSPDM_DATA_CAPABILITY_FLAGS, &parameter, &cap_flags, sizeof(cap_flags));
-
-   libspdm_set_data (spdm_context, LIBSPDM_DATA_MEASUREMENT_SPEC, &parameter, &measurement_spec, sizeof(measurement_spec));
-   libspdm_set_data (spdm_context, LIBSPDM_DATA_MEASUREMENT_HASH_ALGO, &parameter, &measurement_hash_algo, sizeof(measurement_hash_algo));
-   libspdm_set_data (spdm_context, LIBSPDM_DATA_BASE_ASYM_ALGO, &parameter, &base_asym_algo, sizeof(base_asym_algo));
-   libspdm_set_data (spdm_context, LIBSPDM_DATA_BASE_HASH_ALGO, &parameter, &base_hash_algo, sizeof(base_hash_algo));
-   libspdm_set_data (spdm_context, LIBSPDM_DATA_DHE_NAME_GROUP, &parameter, &dhe_named_group, sizeof(dhe_named_group));
-   libspdm_set_data (spdm_context, LIBSPDM_DATA_AEAD_CIPHER_SUITE, &parameter, &aead_cipher_suite, sizeof(aead_cipher_suite));
-   libspdm_set_data (spdm_context, LIBSPDM_DATA_REQ_BASE_ASYM_ALG, &parameter, &req_base_asym_alg, sizeof(req_base_asym_alg));
-   libspdm_set_data (spdm_context, LIBSPDM_DATA_KEY_SCHEDULE, &parameter, &key_schedule, sizeof(key_schedule));
-   ```
-
-   1.4, deploy slot number, public certificate chain.
-   ```
-   parameter.additional_data[0] = slot_id;
-   libspdm_set_data (spdm_context, LIBSPDM_DATA_LOCAL_PUBLIC_CERT_CHAIN, &parameter, my_public_cert_chains, my_public_cert_chains_size);
-   ```
-
-   1.5, if mutual authentication (requester verification) is required, deploy the peer public root certificate based upon need.
-   ```
-   parameter.location = LIBSPDM_DATA_LOCATION_LOCAL;
-   libspdm_set_data (spdm_context, LIBSPDM_DATA_PEER_PUBLIC_ROOT_CERT, &parameter, peer_root_cert, peer_root_cert_size);
-   ```
-   If there are many peer root certs to set, you can set the peer root certs in order. Note: the max number of peer root certs is LIBSPDM_MAX_ROOT_CERT_SUPPORT.
-   ```
-   parameter.location = SPDM_DATA_LOCATION_LOCAL;
-<<<<<<< HEAD
-   libspdm_set_data (spdm_context, SPDM_DATA_PEER_PUBLIC_ROOT_CERT, &parameter, peer_root_cert1, peer_root_cert_size1);
-   libspdm_set_data (spdm_context, SPDM_DATA_PEER_PUBLIC_ROOT_CERT, &parameter, peer_root_cert2, peer_root_cert_size2);
-   libspdm_set_data (spdm_context, SPDM_DATA_PEER_PUBLIC_ROOT_CERT, &parameter, peer_root_cert3, peer_root_cert_size3);
-   ```
-
-   1.6, if raw public key is provisioned instead of certificate, deploy the public key.
-        the public key data is DER encoded ASN.1 public key as describes in RFC7250, namely, the SubjectPublicKeyInfo
-        structure of a X.509 certificate.
-   ```
-   parameter.location = LIBSPDM_DATA_LOCATION_LOCAL;
-   libspdm_set_data (spdm_context, LIBSPDM_DATA_PEER_PUBLIC_KEY, &parameter, peer_public_key, peer_public_key_size);
-   libspdm_set_data (spdm_context, LIBSPDM_DATA_LOCAL_PUBLIC_KEY, &parameter, local_public_key, local_public_key_size);
-=======
-   if (!deploy_cert_chain) {
-     libspdm_set_data (spdm_context, SPDM_DATA_PEER_PUBLIC_ROOT_CERT, &parameter, peer_root_cert1, peer_root_cert_size1);
-     libspdm_set_data (spdm_context, SPDM_DATA_PEER_PUBLIC_ROOT_CERT, &parameter, peer_root_cert2, peer_root_cert_size2);
-     libspdm_set_data (spdm_context, SPDM_DATA_PEER_PUBLIC_ROOT_CERT, &parameter, peer_root_cert3, peer_root_cert_size3);
-   } else {
-     libspdm_set_data (spdm_context, SPDM_DATA_PEER_PUBLIC_CERT_CHAIN, &parameter, peer_cert_chain, peer_cert_chain_size);
-   }
->>>>>>> 22bca7c1
-   ```
-
-   1.7, if PSK is required, optionally deploy PSK Hint.
-   ```
-   libspdm_set_data (spdm_context, LIBSPDM_DATA_PSK_HINT, NULL, psk_hint, psk_hint_size);
-   ```
-
-2. Dispatch SPDM messages.
-
-   ```
-   while (TRUE) {
-     status = libspdm_responder_dispatch_message (m_spdm_context);
-     if (status != RETURN_UNSUPPORTED) {
-       continue;
-     }
-     // handle non SPDM message
-     ......
-   }
-   ```
-
-3. Register message process callback
-
-   This callback need handle both SPDM vendor defined message and transport layer application message.
-   ```
-   return_status libspdm_get_response_vendor_defined_request (
-     void           *spdm_context,
-     const uint32_t *session_id,
-     bool            is_app_message,
-     size_t          request_size,
-     const void     *request,
-     size_t         *response_size,
-     void           *response
-   )
-   {
-     if (is_app_message) {
-       // this is a transport layer application message
-     } else {
-       // this is a SPDM vendor defined message (without transport layer header)
-     }
-   }
-
-   libspdm_register_get_response_func (spdm_context, libspdm_get_response_vendor_defined_request);
-   ```
-
-4. Free the memory of contexts within the SPDM context when all flow is over.
-   This function doesn't free the SPDM context itself.
-   ```
-   libspdm_deinit_context(spdm_context);
-   ```
-
-## Message Logging
-libspdm allows an integrator to log request and response messages to an integrator-provided buffer.
-Message logging enables independent verification of message transcripts by a Verifier entity,
-and also aids in debugging. Message logging is enabled at compile time by setting the
-`LIBSPDM_ENABLE_MSG_LOG` macro to a value of `1`. Message logging is enabled at run time through the
-`libspdm_set_msg_log_mode` function, and its status is checked with the `libspdm_get_msg_log_status`
-function. When enabled both request messages and response messages are written to the buffer.
-Writing to the message log buffer may fill the buffer after which subsequent writes to the
-buffer will be ignored. Once the desired messages have been captured in the message log buffer the
-`libspdm_get_msg_log_size` returns the size, in bytes, of all the concatenated messages.
-```
-libspdm_init_msg_log (spdm_context, msg_log_buffer, sizeof(msg_log_buffer));
-libspdm_set_msg_log_mode (spdm_context, LIBSPDM_MSG_LOG_MODE_ENABLE);
-
-/* Send requests and receive responses that will be logged to the buffer. */
-
-buffer_size = libspdm_get_msg_log_size (spdm_context);
-
-/* Send msg_log_buffer and buffer_size to the Verifier for independent verification. */
-```
-Currently message logging is only supported within a Requester, and only for the `GET_VERSION`,
-`GET_CAPABILITIES`, `NEGOTIATE_ALGORITHMS`, and `GET_MEASUREMENTS` requests and their associated
-responses. More messages will be added in a subsequent release. Message logging can also be added to
-the Responder if there is interest.
+# SPDM Requester and Responder User Guide
+
+This document provides the general information on how to construct an SPDM Requester or an SPDM Responder.
+
+## SPDM Requester
+
+Refer to spdm_client_init() in [spdm_requester.c](https://github.com/DMTF/spdm-emu/blob/main/spdm_emu/spdm_requester_emu/spdm_requester_spdm.c)
+
+0. Choose proper SPDM libraries.
+
+   0.0, choose proper macros in [spdm_lib_config](https://github.com/DMTF/libspdm/blob/main/include/library/spdm_lib_config.h), including:
+    - Cryptography Configuration, such as `LIBSPDM_RSA_SSA_SUPPORT`, `LIBSPDM_FFDHE_SUPPORT`.
+    - Capability Configuration, such as `LIBSPDM_ENABLE_CAPABILITY_PSK_EX_CAP`, `LIBSPDM_ENABLE_CAPABILITY_MUT_AUTH_CAP`, `LIBSPDM_ENABLE_CAPABILITY_CHUNK_CAP`.
+    - Transport Configuration, such as `LIBSPDM_DATA_TRANSFER_SIZE`, `LIBSPDM_MAX_SPDM_MSG_SIZE`.
+    - Data Size Configuration, such as `LIBSPDM_MAX_CERT_CHAIN_SIZE`, `LIBSPDM_MAX_MEASUREMENT_RECORD_SIZE`.
+
+   0.1, implement a proper [spdm_device_secret_lib](https://github.com/DMTF/libspdm/blob/main/include/library/spdm_device_secret_lib.h).
+
+   If the requester supports mutual authentication, implement libspdm_requester_data_sign().
+
+   If the requester supports measurement, implement libspdm_measurement_collection().
+
+   If the requester supports PSK exchange, implement libspdm_psk_handshake_secret_hkdf_expand() and libspdm_psk_master_secret_hkdf_expand().
+
+   spdm_device_secret_lib must be in a secure environment.
+
+   0.2, choose a proper [spdm_secured_message_lib](https://github.com/DMTF/libspdm/blob/main/include/library/spdm_secured_message_lib.h).
+
+   If SPDM session key requires confidentiality, implement spdm_secured_message_lib in a secure environment.
+
+   0.3, choose a proper crypto engine [cryptlib](https://github.com/DMTF/libspdm/blob/main/include/hal/library/cryptlib.h).
+
+   0.4, choose required SPDM transport libs, such as [spdm_transport_mctp_lib](https://github.com/DMTF/libspdm/blob/main/include/library/spdm_transport_mctp_lib.h) and [spdm_transport_pcidoe_lib](https://github.com/DMTF/libspdm/blob/main/include/library/spdm_transport_pcidoe_lib.h)
+
+   0.5, implement required SPDM device IO functions - `libspdm_device_send_message_func` and `libspdm_device_receive_message_func` according to [spdm_common_lib](https://github.com/DMTF/libspdm/blob/main/include/library/spdm_common_lib.h). The `timeout`, in microseconds (us) units, is for the execution of the message. For a requester, the timeout value to send a message is `RTT` and the timeout value to receive a message is `T1 = RTT + ST1` or `T2 = RTT + CT = RTT + 2^ct_exponent`.
+
+   0.6, implement a proper [platform_lib](https://github.com/DMTF/libspdm/blob/main/include/hal/library/platform_lib.h).
+
+1. Initialize SPDM context
+
+   1.1, allocate buffer for the spdm_context, initialize it, and setup scratch_buffer.
+   The spdm_context may include the decrypted secured message or session key.
+   The scratch buffer may include the decrypted secured message.
+   The spdm_context and scratch buffer shall be zeroed before freed or reused.
+
+   ```
+   spdm_context = (void *)malloc (libspdm_get_context_size());
+   libspdm_init_context (spdm_context);
+
+   scratch_buffer_size = libspdm_get_sizeof_required_scratch_buffer(m_spdm_context);
+   LIBSPDM_ASSERT (scratch_buffer_size == LIBSPDM_SCRATCH_BUFFER_SIZE);
+   scratch_buffer = (void *)malloc(scratch_buffer_size);
+   libspdm_set_scratch_buffer (spdm_context, m_scratch_buffer, scratch_buffer_size);
+   ```
+
+   The location of session keys can be separated from spdm_context if desired.
+   Each session holds keys in a secured context, and the location of each can be
+   directly specified.
+
+   ```
+   spdm_secured_context_size = libspdm_secured_message_get_context_size();
+   spdm_secured_contexts[0] = (void *)pointer_to_secured_memory_0;
+   spdm_secured_contexts[1] = (void *)pointer_to_secured_memory_1;
+   [...]
+   spdm_secured_contexts[num_sessions] = (void *)pointer_to_secured_memory_num_sessions;
+   spdm_context = (void *)malloc (libspdm_get_context_size_without_secured_context());
+   libspdm_init_context_with_secured_context(spdm_context, spdm_secured_contexts, num_sessions);
+   ```
+
+   1.2, register the device io functions, transport layer functions, and device buffer functions.
+   The libspdm provides the default [spdm_transport_mctp_lib](https://github.com/DMTF/libspdm/blob/main/include/library/spdm_transport_mctp_lib.h) and [spdm_transport_pcidoe_lib](https://github.com/DMTF/libspdm/blob/main/include/library/spdm_transport_pcidoe_lib.h).
+   The SPDM device driver need provide device IO send/receive function.
+   The final sent and received message will be in the sender buffer and receiver buffer.
+   Please refer to [design](https://github.com/DMTF/libspdm/blob/main/doc/design.md) for the usage of those APIs.
+
+   ```
+   libspdm_register_device_io_func (
+     spdm_context,
+     spdm_device_send_message,
+     spdm_device_receive_message);
+   libspdm_register_transport_layer_func (
+     spdm_context,
+     spdm_transport_mctp_encode_message,
+     libspdm_transport_mctp_decode_message,
+     libspdm_transport_mctp_get_header_size);
+   libspdm_register_device_buffer_func (
+     spdm_context,
+     spdm_device_acquire_sender_buffer,
+     spdm_device_release_sender_buffer,
+     spdm_device_acquire_receiver_buffer,
+     spdm_device_release_receiver_buffer);
+   ```
+
+   1.3, set capabilities and choose algorithms, based upon need.
+   ```
+   parameter.location = LIBSPDM_DATA_LOCATION_LOCAL;
+   libspdm_set_data (spdm_context, LIBSPDM_DATA_CAPABILITY_CT_EXPONENT, &parameter, &ct_exponent, sizeof(ct_exponent));
+   libspdm_set_data (spdm_context, LIBSPDM_DATA_CAPABILITY_FLAGS, &parameter, &cap_flags, sizeof(cap_flags));
+
+   libspdm_set_data (spdm_context, LIBSPDM_DATA_CAPABILITY_RTT_US, &parameter, &rtt, sizeof(rtt));
+
+   libspdm_set_data (spdm_context, LIBSPDM_DATA_MEASUREMENT_SPEC, &parameter, &measurement_spec, sizeof(measurement_spec));
+   libspdm_set_data (spdm_context, LIBSPDM_DATA_BASE_ASYM_ALGO, &parameter, &base_asym_algo, sizeof(base_asym_algo));
+   libspdm_set_data (spdm_context, LIBSPDM_DATA_BASE_HASH_ALGO, &parameter, &base_hash_algo, sizeof(base_hash_algo));
+   libspdm_set_data (spdm_context, LIBSPDM_DATA_DHE_NAME_GROUP, &parameter, &dhe_named_group, sizeof(dhe_named_group));
+   libspdm_set_data (spdm_context, LIBSPDM_DATA_AEAD_CIPHER_SUITE, &parameter, &aead_cipher_suite, sizeof(aead_cipher_suite));
+   libspdm_set_data (spdm_context, LIBSPDM_DATA_REQ_BASE_ASYM_ALG, &parameter, &req_base_asym_alg, sizeof(req_base_asym_alg));
+   libspdm_set_data (spdm_context, LIBSPDM_DATA_KEY_SCHEDULE, &parameter, &key_schedule, sizeof(key_schedule));
+   ```
+
+   1.4, if responder verification is required, deploy the peer public root certificate based upon need.
+   ```
+   parameter.location = LIBSPDM_DATA_LOCATION_LOCAL;
+   libspdm_set_data (spdm_context, LIBSPDM_DATA_PEER_PUBLIC_ROOT_CERT, &parameter, peer_root_cert, peer_root_cert_size);
+   ```
+   If there are many peer root certs to set, you can set the peer root certs in order. Note: the max number of peer root certs is LIBSPDM_MAX_ROOT_CERT_SUPPORT.
+   ```
+   parameter.location = SPDM_DATA_LOCATION_LOCAL;
+   libspdm_set_data (spdm_context, SPDM_DATA_PEER_PUBLIC_ROOT_CERT, &parameter, peer_root_cert1, peer_root_cert_size1);
+   libspdm_set_data (spdm_context, SPDM_DATA_PEER_PUBLIC_ROOT_CERT, &parameter, peer_root_cert2, peer_root_cert_size2);
+   libspdm_set_data (spdm_context, SPDM_DATA_PEER_PUBLIC_ROOT_CERT, &parameter, peer_root_cert3, peer_root_cert_size3);
+   ```
+
+   1.5, if raw public key is provisioned instead of certificate, deploy the public key.
+        the public key data is DER encoded ASN.1 public key as describes in RFC7250, namely, the SubjectPublicKeyInfo
+        structure of a X.509 certificate.
+   ```
+   parameter.location = LIBSPDM_DATA_LOCATION_LOCAL;
+   libspdm_set_data (spdm_context, LIBSPDM_DATA_PEER_PUBLIC_KEY, &parameter, peer_public_key, peer_public_key_size);
+   libspdm_set_data (spdm_context, LIBSPDM_DATA_LOCAL_PUBLIC_KEY, &parameter, local_public_key, local_public_key_size);
+   ```
+
+   1.6, if mutual authentication is supported, deploy slot number, public certificate chain.
+   ```
+   parameter.additional_data[0] = slot_id;
+   libspdm_set_data (spdm_context, LIBSPDM_DATA_LOCAL_PUBLIC_CERT_CHAIN, &parameter, my_public_cert_chains, my_public_cert_chains_size);
+   ```
+
+   1.7, if PSK is required, optionally deploy PSK Hint.
+   ```
+   libspdm_set_data (spdm_context, LIBSPDM_DATA_PSK_HINT, NULL, psk_hint, psk_hint_size);
+   ```
+
+2. Create connection with the responder
+
+   Send GET_VERSION, GET_CAPABILITIES and NEGOTIATE_ALGORITHM.
+   ```
+   libspdm_init_connection (spdm_context, FALSE);
+   ```
+
+3. Authentication the responder
+
+   Send GET_DIGESTES, GET_CERTIFICATES and CHALLENGE.
+   ```
+   libspdm_get_digest (spdm_context, slot_mask, total_digest_buffer);
+   libspdm_get_certificate (spdm_context, slot_id, cert_chain_size, cert_chain);
+   libspdm_challenge (spdm_context, slot_id, measurement_hash_type, measurement_hash);
+   ```
+
+4. Get the measurement from the responder
+
+   4.1, Send GET_MEASUREMENT to query the total number of measurements available.
+   ```
+   libspdm_get_measurement (
+       spdm_context,
+       NULL,
+       request_attribute,
+       SPDM_GET_MEASUREMENTS_REQUEST_MEASUREMENT_OPERATION_TOTAL_NUMBER_OF_MEASUREMENTS,
+       slot_id,
+       &number_of_blocks,
+       NULL,
+       NULL
+       );
+   ```
+
+   4.2, Send GET_MEASUREMENT to get measurement one by one.
+   ```
+   for (index = 1; index <= number_of_blocks; index++) {
+     if (index == number_of_blocks) {
+       request_attribute = SPDM_GET_MEASUREMENTS_REQUEST_ATTRIBUTES_GENERATE_SIGNATURE;
+     }
+     libspdm_get_measurement (
+       spdm_context,
+       NULL,
+       request_attribute,
+       index,
+       slot_id,
+       &number_of_block,
+       &measurement_record_length,
+       measurement_record
+       );
+   }
+   ```
+
+5. Manage an SPDM session
+
+   5.1, Without PSK, send KEY_EXCHANGE/FINISH to create a session.
+   ```
+   libspdm_start_session (
+       spdm_context,
+       FALSE, // KeyExchange
+       SPDM_CHALLENGE_REQUEST_TCB_COMPONENT_MEASUREMENT_HASH,
+       slot_id,
+       &session_id,
+       &heartbeat_period,
+       measurement_hash
+       );
+   ```
+
+   Or with PSK, send PSK_EXCHANGE/PSK_FINISH to create a session.
+   ```
+   libspdm_start_session (
+       spdm_context,
+       TRUE, // KeyExchange
+       SPDM_CHALLENGE_REQUEST_TCB_COMPONENT_MEASUREMENT_HASH,
+       slot_id,
+       &session_id,
+       &heartbeat_period,
+       measurement_hash
+       );
+   ```
+
+   5.2, Send END_SESSION to close the session.
+   ```
+   libspdm_stop_session (spdm_context, session_id, end_session_attributes);
+   ```
+
+   5.3, Send HEARTBEAT, when it is required.
+   ```
+   libspdm_heartbeat (spdm_context, session_id);
+   ```
+
+   5.4, Send KEY_UPDATE, when it is required.
+   ```
+   libspdm_key_update (spdm_context, session_id, single_direction);
+   ```
+
+6. Send and receive message in an SPDM session
+
+   6.1, Use the SPDM vendor defined message.
+        (SPDM vendor defined message + transport layer header (SPDM) => application message)
+   ```
+   libspdm_send_receive_data (spdm_context, &session_id, FALSE, &request, request_size, &response, &response_size);
+   ```
+
+   6.2, Use the transport layer application message.
+   ```
+   libspdm_send_receive_data (spdm_context, &session_id, TRUE, &request, request_size, &response, &response_size);
+   ```
+
+7. Free the memory of contexts within the SPDM context when all flow is over.
+   This function doesn't free the SPDM context itself.
+   ```
+   libspdm_deinit_context(spdm_context);
+   ```
+
+## SPDM Responder
+
+Refer to spdm_server_init() in [spdm_responder.c](https://github.com/DMTF/spdm-emu/blob/main/spdm_emu/spdm_responder_emu/spdm_responder_spdm.c)
+
+0. Choose proper SPDM libraries.
+
+   0.0, choose proper macros in [spdm_lib_config](https://github.com/DMTF/libspdm/blob/main/include/library/spdm_lib_config.h), including:
+    - Cryptography Configuration, such as `LIBSPDM_RSA_SSA_SUPPORT`, `LIBSPDM_FFDHE_SUPPORT`.
+    - Capability Configuration, such as `LIBSPDM_ENABLE_CAPABILITY_PSK_EX_CAP`, `LIBSPDM_ENABLE_CAPABILITY_MUT_AUTH_CAP`, `LIBSPDM_ENABLE_CAPABILITY_CHUNK_CAP`.
+    - Transport Configuration, such as `LIBSPDM_DATA_TRANSFER_SIZE`, `LIBSPDM_MAX_SPDM_MSG_SIZE`.
+    - Data Size Configuration, such as `LIBSPDM_MAX_CERT_CHAIN_SIZE`, `LIBSPDM_MAX_MEASUREMENT_RECORD_SIZE`.
+
+   0.1, implement a proper [spdm_device_secret_lib](https://github.com/DMTF/libspdm/blob/main/include/library/spdm_device_secret_lib.h).
+
+   If the responder supports signing, implement libspdm_responder_data_sign().
+
+   If the responder supports measurement, implement libspdm_measurement_collection().
+
+   If the responder supports PSK exchange, implement libspdm_psk_handshake_secret_hkdf_expand() and libspdm_psk_master_secret_hkdf_expand().
+
+   spdm_device_secret_lib must be in a secure environment.
+
+   0.2, choose a proper [spdm_secured_message_lib](https://github.com/DMTF/libspdm/blob/main/include/library/spdm_secured_message_lib.h).
+
+   If SPDM session key requires confidentiality, implement spdm_secured_message_lib in a secure environment.
+
+   0.3, choose a proper crypto engine [cryptlib](https://github.com/DMTF/libspdm/blob/main/include/hal/library/cryptlib.h).
+
+   0.4, choose required SPDM transport libs, such as [spdm_transport_mctp_lib](https://github.com/DMTF/libspdm/blob/main/include/library/spdm_transport_mctp_lib.h) and [spdm_transport_pcidoe_lib](https://github.com/DMTF/libspdm/blob/main/include/library/spdm_transport_pcidoe_lib.h)
+
+   0.5, implement required SPDM device IO functions - `libspdm_device_send_message_func` and `libspdm_device_receive_message_func` according to [spdm_common_lib](https://github.com/DMTF/libspdm/blob/main/include/library/spdm_common_lib.h).
+
+   0.6, implement a proper [platform_lib](https://github.com/DMTF/libspdm/blob/main/include/hal/library/platform_lib.h).
+
+0. Implement a proper spdm_device_secret_lib.
+
+1. Initialize SPDM context (similar to SPDM requester)
+
+   1.1, allocate buffer for the spdm_context, initialize it, and setup scratch_buffer.
+   The spdm_context may include the decrypted secured message or session key.
+   The scratch buffer may include the decrypted secured message.
+   The spdm_context and scratch buffer shall be zeroed before freed or reused.
+
+   ```
+   spdm_context = (void *)malloc (spdm_get_context_size());
+   libspdm_init_context (spdm_context);
+
+   scratch_buffer_size = libspdm_get_sizeof_required_scratch_buffer(m_spdm_context);
+   LIBSPDM_ASSERT (scratch_buffer_size == LIBSPDM_SCRATCH_BUFFER_SIZE);
+   libspdm_set_scratch_buffer (spdm_context, m_scratch_buffer, scratch_buffer_size);
+   ```
+  
+   The location of session keys can be separated from spdm_context if desired.
+   Each session holds keys in a secured context, and the location of each can be
+   directly specified.
+
+   ```
+   spdm_secured_context_size = libspdm_secured_message_get_context_size();
+   spdm_secured_contexts[0] = (void *)pointer_to_secured_memory_0;
+   spdm_secured_contexts[1] = (void *)pointer_to_secured_memory_1;
+   [...]
+   spdm_secured_contexts[num_sessions] = (void *)pointer_to_secured_memory_num_sessions;
+   spdm_context = (void *)malloc (libspdm_get_context_size_without_secured_context());
+   libspdm_init_context_with_secured_context(spdm_context, spdm_secured_contexts, num_sessions);
+   ```
+
+   1.2, register the device io functions, transport layer functions, and device buffer functions.
+   The libspdm provides the default [spdm_transport_mctp_lib](https://github.com/DMTF/libspdm/blob/main/include/library/spdm_transport_mctp_lib.h) and [spdm_transport_pcidoe_lib](https://github.com/DMTF/libspdm/blob/main/include/library/spdm_transport_pcidoe_lib.h).
+   The SPDM device driver need provide device IO send/receive function.
+   The final sent and received message will be in the sender buffer and receiver buffer.
+   Please refer to [design](https://github.com/DMTF/libspdm/blob/main/doc/design.md) for the usage of those APIs.
+
+   ```
+   libspdm_register_device_io_func (
+     spdm_context,
+     spdm_device_send_message,
+     spdm_device_receive_message);
+   libspdm_register_transport_layer_func (
+     spdm_context,
+     spdm_transport_mctp_encode_message,
+     libspdm_transport_mctp_decode_message,
+     libspdm_transport_mctp_get_header_size);
+   libspdm_register_device_buffer_func (
+     spdm_context,
+     spdm_device_acquire_sender_buffer,
+     spdm_device_release_sender_buffer,
+     spdm_device_acquire_receiver_buffer,
+     spdm_device_release_receiver_buffer);
+   ```
+
+   1.3, set capabilities and choose algorithms, based upon need.
+   ```
+   parameter.location = LIBSPDM_DATA_LOCATION_LOCAL;
+   libspdm_set_data (spdm_context, LIBSPDM_DATA_CAPABILITY_CT_EXPONENT, &parameter, &ct_exponent, sizeof(ct_exponent));
+   libspdm_set_data (spdm_context, LIBSPDM_DATA_CAPABILITY_FLAGS, &parameter, &cap_flags, sizeof(cap_flags));
+
+   libspdm_set_data (spdm_context, LIBSPDM_DATA_MEASUREMENT_SPEC, &parameter, &measurement_spec, sizeof(measurement_spec));
+   libspdm_set_data (spdm_context, LIBSPDM_DATA_MEASUREMENT_HASH_ALGO, &parameter, &measurement_hash_algo, sizeof(measurement_hash_algo));
+   libspdm_set_data (spdm_context, LIBSPDM_DATA_BASE_ASYM_ALGO, &parameter, &base_asym_algo, sizeof(base_asym_algo));
+   libspdm_set_data (spdm_context, LIBSPDM_DATA_BASE_HASH_ALGO, &parameter, &base_hash_algo, sizeof(base_hash_algo));
+   libspdm_set_data (spdm_context, LIBSPDM_DATA_DHE_NAME_GROUP, &parameter, &dhe_named_group, sizeof(dhe_named_group));
+   libspdm_set_data (spdm_context, LIBSPDM_DATA_AEAD_CIPHER_SUITE, &parameter, &aead_cipher_suite, sizeof(aead_cipher_suite));
+   libspdm_set_data (spdm_context, LIBSPDM_DATA_REQ_BASE_ASYM_ALG, &parameter, &req_base_asym_alg, sizeof(req_base_asym_alg));
+   libspdm_set_data (spdm_context, LIBSPDM_DATA_KEY_SCHEDULE, &parameter, &key_schedule, sizeof(key_schedule));
+   ```
+
+   1.4, deploy slot number, public certificate chain.
+   ```
+   parameter.additional_data[0] = slot_id;
+   libspdm_set_data (spdm_context, LIBSPDM_DATA_LOCAL_PUBLIC_CERT_CHAIN, &parameter, my_public_cert_chains, my_public_cert_chains_size);
+   ```
+
+   1.5, if mutual authentication (requester verification) is required, deploy the peer public root certificate based upon need.
+   ```
+   parameter.location = LIBSPDM_DATA_LOCATION_LOCAL;
+   libspdm_set_data (spdm_context, LIBSPDM_DATA_PEER_PUBLIC_ROOT_CERT, &parameter, peer_root_cert, peer_root_cert_size);
+   ```
+   If there are many peer root certs to set, you can set the peer root certs in order. Note: the max number of peer root certs is LIBSPDM_MAX_ROOT_CERT_SUPPORT.
+   ```
+   parameter.location = SPDM_DATA_LOCATION_LOCAL;
+   libspdm_set_data (spdm_context, SPDM_DATA_PEER_PUBLIC_ROOT_CERT, &parameter, peer_root_cert1, peer_root_cert_size1);
+   libspdm_set_data (spdm_context, SPDM_DATA_PEER_PUBLIC_ROOT_CERT, &parameter, peer_root_cert2, peer_root_cert_size2);
+   libspdm_set_data (spdm_context, SPDM_DATA_PEER_PUBLIC_ROOT_CERT, &parameter, peer_root_cert3, peer_root_cert_size3);
+   ```
+
+   1.6, if raw public key is provisioned instead of certificate, deploy the public key.
+        the public key data is DER encoded ASN.1 public key as describes in RFC7250, namely, the SubjectPublicKeyInfo
+        structure of a X.509 certificate.
+   ```
+   parameter.location = LIBSPDM_DATA_LOCATION_LOCAL;
+   libspdm_set_data (spdm_context, LIBSPDM_DATA_PEER_PUBLIC_KEY, &parameter, peer_public_key, peer_public_key_size);
+   libspdm_set_data (spdm_context, LIBSPDM_DATA_LOCAL_PUBLIC_KEY, &parameter, local_public_key, local_public_key_size);
+   ```
+
+   1.7, if PSK is required, optionally deploy PSK Hint.
+   ```
+   libspdm_set_data (spdm_context, LIBSPDM_DATA_PSK_HINT, NULL, psk_hint, psk_hint_size);
+   ```
+
+2. Dispatch SPDM messages.
+
+   ```
+   while (TRUE) {
+     status = libspdm_responder_dispatch_message (m_spdm_context);
+     if (status != RETURN_UNSUPPORTED) {
+       continue;
+     }
+     // handle non SPDM message
+     ......
+   }
+   ```
+
+3. Register message process callback
+
+   This callback need handle both SPDM vendor defined message and transport layer application message.
+   ```
+   return_status libspdm_get_response_vendor_defined_request (
+     void           *spdm_context,
+     const uint32_t *session_id,
+     bool            is_app_message,
+     size_t          request_size,
+     const void     *request,
+     size_t         *response_size,
+     void           *response
+   )
+   {
+     if (is_app_message) {
+       // this is a transport layer application message
+     } else {
+       // this is a SPDM vendor defined message (without transport layer header)
+     }
+   }
+
+   libspdm_register_get_response_func (spdm_context, libspdm_get_response_vendor_defined_request);
+   ```
+
+4. Free the memory of contexts within the SPDM context when all flow is over.
+   This function doesn't free the SPDM context itself.
+   ```
+   libspdm_deinit_context(spdm_context);
+   ```
+
+## Message Logging
+libspdm allows an integrator to log request and response messages to an integrator-provided buffer.
+Message logging enables independent verification of message transcripts by a Verifier entity,
+and also aids in debugging. Message logging is enabled at compile time by setting the
+`LIBSPDM_ENABLE_MSG_LOG` macro to a value of `1`. Message logging is enabled at run time through the
+`libspdm_set_msg_log_mode` function, and its status is checked with the `libspdm_get_msg_log_status`
+function. When enabled both request messages and response messages are written to the buffer.
+Writing to the message log buffer may fill the buffer after which subsequent writes to the
+buffer will be ignored. Once the desired messages have been captured in the message log buffer the
+`libspdm_get_msg_log_size` returns the size, in bytes, of all the concatenated messages.
+```
+libspdm_init_msg_log (spdm_context, msg_log_buffer, sizeof(msg_log_buffer));
+libspdm_set_msg_log_mode (spdm_context, LIBSPDM_MSG_LOG_MODE_ENABLE);
+
+/* Send requests and receive responses that will be logged to the buffer. */
+
+buffer_size = libspdm_get_msg_log_size (spdm_context);
+
+/* Send msg_log_buffer and buffer_size to the Verifier for independent verification. */
+```
+Currently message logging is only supported within a Requester, and only for the `GET_VERSION`,
+`GET_CAPABILITIES`, `NEGOTIATE_ALGORITHMS`, and `GET_MEASUREMENTS` requests and their associated
+responses. More messages will be added in a subsequent release. Message logging can also be added to
+the Responder if there is interest.